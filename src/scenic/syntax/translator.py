
"""Translator turning Scenic programs into Scenario objects.

The top-level interface to Scenic is provided by two functions:

* `scenarioFromString` -- compile a string of Scenic code;
* `scenarioFromFile` -- compile a Scenic file.

These output a `Scenario` object, from which scenes can be generated.
See the documentation for `Scenario` for details.

When imported, this module hooks the Python import system so that Scenic
modules can be imported using the ``import`` statement. This is primarily for the
translator's own use, but you could import Scenic modules from Python to
inspect them. Because Scenic uses Python's import system, the latter's rules
for finding modules apply, including the handling of packages.

Scenic is compiled in two main steps: translating the code into Python, and
executing the resulting Python module to generate a Scenario object encoding
the objects, distributions, etc. in the scenario. For details, see the function
`compileStream` below.
"""

import sys
import os
import io
import builtins
import time
import inspect
import types
import typing
import importlib
import importlib.abc
import importlib.util
import itertools
from collections import namedtuple, defaultdict, deque
from contextlib import contextmanager

import tokenize
from tokenize import NAME, NL, NEWLINE, ENDMARKER, OP, NUMBER, COLON, COMMENT, ENCODING
from tokenize import LPAR, RPAR, LSQB, RSQB, RBRACE, COMMA, DOUBLESLASH, DOUBLESLASHEQUAL
from tokenize import AT, LEFTSHIFT, RIGHTSHIFT, VBAR, AMPER, TILDE, CIRCUMFLEX, STAR
from tokenize import LEFTSHIFTEQUAL, RIGHTSHIFTEQUAL, VBAREQUAL, AMPEREQUAL, CIRCUMFLEXEQUAL
from tokenize import INDENT, DEDENT, STRING, SEMI, DOT

import ast
from ast import parse, dump, NodeVisitor, NodeTransformer, copy_location, fix_missing_locations
from ast import Load, Store, Del, Name, Call, Tuple, BinOp, MatMult, BitAnd, BitOr, BitXor, LShift
from ast import RShift, Starred, Lambda, AnnAssign, Set, Str, Subscript, Index, IfExp
from ast import Num, Yield, YieldFrom, FunctionDef, Attribute, Constant, Assign, Expr
from ast import Return, Raise, If, UnaryOp, Not, ClassDef, Nonlocal, Global, Compare, Is, Try
from ast import Break, Continue, AsyncFunctionDef, Pass, While

from scenic.core.distributions import Samplable, needsSampling, toDistribution
from scenic.core.lazy_eval import needsLazyEvaluation
from scenic.core.object_types import _Constructible
import scenic.core.errors as errors
from scenic.core.errors import (TokenParseError, PythonParseError, ASTParseError,
								InvalidScenarioError)
import scenic.core.dynamics as dynamics
import scenic.core.pruning as pruning
import scenic.syntax.veneer as veneer

### THE TOP LEVEL: compiling a Scenic program

def scenarioFromString(string, params={}, model=None, scenario=None,
					   filename='<string>', cacheImports=False):
	"""Compile a string of Scenic code into a `Scenario`.

	The optional **filename** is used for error messages."""
	stream = io.BytesIO(string.encode())
	return scenarioFromStream(stream, params=params, model=model, scenario=scenario,
							  filename=filename, cacheImports=cacheImports)

def scenarioFromFile(path, params={}, model=None, scenario=None, cacheImports=False):
	"""Compile a Scenic file into a `Scenario`.

	Args:
		path (str): path to a Scenic file
		params (dict): global parameters to override
		model (str): Scenic module to use as world model
		scenario (str): if there are multiple scenarios in the file, which one
		  to use
		cacheImports (bool): Whether to cache any imported Scenic modules.
		  The default behavior is to not do this, so that subsequent attempts
		  to import such modules will cause them to be recompiled. If it is
		  safe to cache Scenic modules across multiple compilations, set this
		  argument to True. Then importing a Scenic module will have the same
		  behavior as importing a Python module.

	Returns:
		A `Scenario` object representing the Scenic scenario.
	"""
	if not os.path.exists(path):
		raise FileNotFoundError(path)
	fullpath = os.path.realpath(path)
	head, extension = os.path.splitext(fullpath)
	if not extension or extension[1:] not in scenicExtensions:
		ok = ', '.join(scenicExtensions)
		err = f'Scenic scenario does not have valid extension ({ok})'
		raise RuntimeError(err)
	directory, name = os.path.split(head)

	with open(path, 'rb') as stream:
		return scenarioFromStream(stream, params=params, model=model, scenario=scenario,
								  filename=fullpath, path=path, cacheImports=cacheImports)

def scenarioFromStream(stream, params={}, model=None, scenario=None,
					   filename='<stream>', path=None, cacheImports=False):
	"""Compile a stream of Scenic code into a `Scenario`."""
	# Compile the code as if it were a top-level module
	oldModules = list(sys.modules.keys())
	try:
		with topLevelNamespace(path) as namespace:
			compileStream(stream, namespace, params=params, model=model, filename=filename)
	finally:
		if not cacheImports:
			toRemove = []
			for name, module in sys.modules.items():
				if name not in oldModules and getattr(module, '_isScenicModule', False):
					toRemove.append(name)
				elif (name.startswith(('scenic.domains.', 'scenic.simulators.'))
				      and any(getattr(val, '_isScenicModule', False)
				              for val in module.__dict__.values())):
					# TODO improve this heuristic? not safe in general to keep any modules
					# with references to Scenic modules, but detecting such references is hard.
					toRemove.append(name)
			for name in toRemove:
				del sys.modules[name]
	# Construct a Scenario from the resulting namespace
	return constructScenarioFrom(namespace, scenario)

@contextmanager
def topLevelNamespace(path=None):
	"""Creates an environment like that of a Python script being run directly.

	Specifically, __name__ is '__main__', __file__ is the path used to invoke
	the script (not necessarily its absolute path), and the parent directory is
	added to the path so that 'import blobbo' will import blobbo from that
	directory if it exists there.
	"""
	directory = os.getcwd() if path is None else os.path.dirname(path)
	namespace = { '__name__': '__main__' }
	if path is not None:
		namespace['__file__'] = path
	sys.path.insert(0, directory)
	try:
		yield namespace
	finally:
		del sys.path[0]

def compileStream(stream, namespace, params={}, model=None, filename='<stream>'):
	"""Compile a stream of Scenic code and execute it in a namespace.

	The compilation procedure consists of the following main steps:

		1. Tokenize the input using the Python tokenizer.
		2. Partition the tokens into blocks separated by import statements.
		   This is done by the `partitionByImports` function.
		3. Translate Scenic constructions into valid Python syntax.
		   This is done by the `TokenTranslator`.
		4. Parse the resulting Python code into an AST using the Python parser.
		5. Modify the AST to achieve the desired semantics for Scenic.
		   This is done by the `translateParseTree` function.
		6. Compile and execute the modified AST.
		7. After executing all blocks, extract the global state (e.g. objects).
		   This is done by the `storeScenarioStateIn` function.
	"""
	if verbosity >= 2:
		veneer.verbosePrint(f'  Compiling Scenic module from {filename}...')
		startTime = time.time()
	# Tokenize input stream
	try:
		tokens = list(tokenize.tokenize(stream.readline))
	except tokenize.TokenError as e:
		line = e.args[1][0] if isinstance(e.args[1], tuple) else e.args[1]
		raise TokenParseError(line, filename, 'file ended during multiline string or expression')
	# Partition into blocks with all imports at the end (since imports could
	# pull in new constructor (Scenic class) definitions, which change the way
	# subsequent tokens are transformed)
	blocks = partitionByImports(tokens)
	veneer.activate(params, model, filename, namespace)
	newSourceBlocks = []
	try:
		# Execute preamble
		exec(compile(preamble, '<veneer>', 'exec'), namespace)
		namespace[namespaceReference] = namespace
		# Execute each block
		for blockNum, block in enumerate(blocks):
			# Find all custom constructors defined so far (possibly imported)
			constructors = findConstructorsIn(namespace)
			# Translate tokens to valid Python syntax
			startLine = max(1, block[0][2][0])
			translator = TokenTranslator(constructors, filename)
			newSource, allConstructors = translator.translate(block)
			trimmed = newSource[2*(startLine-1):]	# fix up blank lines used to align errors
			newSource = '\n'*(startLine-1) + trimmed
			newSourceBlocks.append(trimmed)
			if dumpTranslatedPython:
				print(f'### Begin translated Python from block {blockNum} of {filename}')
				print(newSource)
				print('### End translated Python')
			# Parse the translated source
			tree = parseTranslatedSource(newSource, filename)
			# Modify the parse tree to produce the correct semantics
			newTree, requirements = translateParseTree(tree, allConstructors, filename)
			if dumpFinalAST:
				print(f'### Begin final AST from block {blockNum} of {filename}')
				print(ast.dump(newTree, include_attributes=True))
				print('### End final AST')
			if dumpASTPython:
				try:
					import astor
				except ModuleNotFoundError as e:
					raise RuntimeError('dumping the Python equivalent of the AST'
									   'requires the astor package')
				print(f'### Begin Python equivalent of final AST from block {blockNum} of {filename}')
				print(astor.to_source(newTree, add_line_information=True))
				print('### End Python equivalent of final AST')
			# Compile the modified tree
			code = compileTranslatedTree(newTree, filename)
			# Execute it
			executeCodeIn(code, namespace)
		# Extract scenario state from veneer and store it
		storeScenarioStateIn(namespace, requirements)
	finally:
		veneer.deactivate()
	if verbosity >= 2:
		totalTime = time.time() - startTime
		veneer.verbosePrint(f'  Compiled Scenic module in {totalTime:.4g} seconds.')
	allNewSource = ''.join(newSourceBlocks)
	return code, allNewSource

### TRANSLATION PHASE ZERO: definitions of language elements not already in Python

## Options

dumpTranslatedPython = False
dumpFinalAST = False
dumpASTPython = False
verbosity = 0
usePruning = True

## Preamble
# (included at the beginning of every module to be translated;
# imports the implementations of the public language features)
preamble = """\
from scenic.syntax.veneer import *
"""

## Get Python names of various elements
## (for checking consistency between the translator and the veneer)

api = set(veneer.__all__)

## Functions used internally

createDefault = 'PropertyDefault'
scenarioClass = 'DynamicScenario'
behaviorClass = 'Behavior'
monitorClass = 'Monitor'
createTerminationAction = 'makeTerminationAction'
internalFunctions = {
	createDefault, scenarioClass,
	behaviorClass, monitorClass, createTerminationAction,
}

# sanity check: these functions actually exist
for imp in internalFunctions:
	assert imp in api, imp

## Built-in functions

builtinFunctions = { 'resample', 'verbosePrint', 'simulation', 'localPath' }

# sanity check: implementations of built-in functions actually exist
for imp in builtinFunctions:
	assert imp in api, imp

## Built-in names (values which cannot be overwritten)

globalParametersName = 'globalParameters'

builtinNames = { globalParametersName }

# sanity check: built-in names actually exist
for name in builtinNames:
	assert name in api, name

## Simple statements

paramStatement = 'param'
mutateStatement = 'mutate'

requireStatement = 'require'
softRequirement = 'require_soft'	# not actually a statement, but a marker for the parser
requireAlwaysStatement = ('require', 'always')
requireEventuallyStatement = ('require', 'eventually')
terminateWhenStatement = ('terminate', 'when')
terminateSimulationWhenStatement = ('terminate', 'simulation', 'when')
terminateAfterStatement = ('terminate', 'after')
recordStatement = 'record'
recordInitialStatement = ('record', 'initial')
recordFinalStatement = ('record', 'final')

actionStatement = 'take'			# statement invoking a primitive action
waitStatement = 'wait'				# statement invoking a no-op action
terminateStatement = 'terminate'	# statement ending the simulation
abortStatement = 'abort'			# statement ending a try-interrupt statement
invokeStatement = 'do'				# statement invoking a behavior or scenario
invocationSchedules = ('choose', 'shuffle')
invokeVariants = { (invokeStatement, sched) for sched in invocationSchedules }

modelStatement = 'model'
namespaceReference = '_Scenic_module_namespace'		# used in the implementation of 'model'

simulatorStatement = 'simulator'

oneWordStatements = {	# TODO clean up
	paramStatement, mutateStatement, requireStatement,
	actionStatement, waitStatement, terminateStatement,
	abortStatement, invokeStatement, simulatorStatement,
	recordStatement,
}
twoWordStatements = {
<<<<<<< HEAD
	requireAlwaysStatement, requireEventuallyStatement,
	terminateWhenStatement, terminateAfterStatement,
	recordInitialStatement, recordFinalStatement,
=======
	requireAlwaysStatement, terminateWhenStatement, terminateAfterStatement,
	*invokeVariants,
>>>>>>> d69009a8
}
threeWordStatements = { terminateSimulationWhenStatement }

threeWordIncipits = { tokens[:2]: tokens[2] for tokens in threeWordStatements } # TODO improve
for incipit, last in threeWordIncipits.items():
	for tok2 in twoWordStatements:
		assert tok2 != incipit, (tok2, last)

# statements implemented by functions
functionStatements = {
	requireStatement, paramStatement, mutateStatement,
	modelStatement, simulatorStatement, recordStatement,
}
twoWordFunctionStatements = {
	requireAlwaysStatement, requireEventuallyStatement,
	terminateWhenStatement, terminateAfterStatement,
	recordInitialStatement, recordFinalStatement,
}
threeWordFunctionStatements = { terminateSimulationWhenStatement }
def functionForStatement(tokens):
	return '_'.join(tokens) if isinstance(tokens, tuple) else tokens
def nameForStatement(tokens):
	return ' '.join(tokens) if isinstance(tokens, tuple) else tokens

statementForImp = {
	functionForStatement(s): nameForStatement(s)
	for s in functionStatements | twoWordStatements
}

# sanity check: implementations actually exist
for imp in functionStatements:
	assert imp in api, imp
for tokens in twoWordFunctionStatements:
	assert len(tokens) == 2
	imp = functionForStatement(tokens)
	assert imp in api, imp
for tokens in threeWordFunctionStatements:
	assert len(tokens) == 3
	imp = functionForStatement(tokens)
	assert imp in api, imp

# statements allowed inside behaviors
behavioralStatements = {
	requireStatement, actionStatement, waitStatement,
	terminateStatement, abortStatement, invokeStatement, *invokeVariants,
}
behavioralImps = { functionForStatement(s) for s in behavioralStatements }

# statements allowed inside scenario composition blocks
compositionalStatements = {
	requireStatement, waitStatement, terminateStatement, abortStatement,
	invokeStatement, *invokeVariants,
}
compositionalImps = { functionForStatement(s) for s in compositionalStatements }

recordStatements = (
    recordStatement, functionForStatement(recordInitialStatement),
    functionForStatement(recordFinalStatement),
)

# statements encoding requirements, etc. which need special handling
# to wrap their argument in a closure
requirementStatements = recordStatements + (
	requireStatement, softRequirement,
	functionForStatement(requireAlwaysStatement),
	functionForStatement(requireEventuallyStatement),
	functionForStatement(terminateWhenStatement),
	functionForStatement(terminateSimulationWhenStatement),
)

statementRaiseMarker = '_Scenic_statement_'

## Try-interrupt blocks

interruptWhenStatement = ('interrupt', 'when')

interruptExceptMarker = '_Scenic_interrupt_'

## Constructors and specifiers

# statement defining a new constructor (Scenic class);
# we still recognize 'constructor' for backwards-compatibility 	# TODO drop this keyword?
constructorStatements = ('class', 'constructor')

Constructor = namedtuple('Constructor', ('name', 'bases'))

builtinSpecifiers = {
	# position
	('visible', 'from'): 'VisibleFrom',
	('offset', 'by'): 'OffsetBy',
	('offset', 'along'): 'OffsetAlongSpec',
	('at',): 'At',
	('in',): 'In',
	('on',): 'In',
	('beyond',): 'Beyond',
	('visible',): 'VisibleSpec',
	('left', 'of'): 'LeftSpec',
	('right', 'of'): 'RightSpec',
	('ahead', 'of'): 'Ahead',
	('behind',): 'Behind',
	('following',): 'Following',

	# heading
	('apparently', 'facing'): 'ApparentlyFacing',
	('facing', 'toward'): 'FacingToward',
	('facing',): 'Facing'
}

# sanity check: implementations of specifiers actually exist
for imp in builtinSpecifiers.values():
	assert imp in api, imp

builtinConstructors = {
	'Point': Constructor('Point', None),
	'OrientedPoint': Constructor('OrientedPoint', 'Point'),
	'Object': Constructor('Object', 'OrientedPoint')
}

# sanity check: built-in constructors actually exist
for const in builtinConstructors:
	assert const in api, const

## Other compound statements

behaviorStatement = 'behavior'		# statement defining a new behavior
monitorStatement = 'monitor'		# statement defining a new monitor

scenarioMarker = '_Scenic_scenario_'	# not a statement, but a marker for the parser

# Scenario blocks
setupBlock = 'setup'
composeBlock = 'compose'
scenarioBlocks = { setupBlock, composeBlock, 'precondition', 'invariant' }

## Prefix operators

prefixOperators = {
	('relative', 'position'): 'RelativePosition',
	('relative', 'heading'): 'RelativeHeading',
	('apparent', 'heading'): 'ApparentHeading',
	('distance', 'from'): 'DistanceFrom',
	('distance', 'to'): 'DistanceFrom',
	('angle', 'from'): 'AngleFrom',
	('angle', 'to'): 'AngleTo',
	('ego', '='): 'ego',
	('front', 'left'): 'FrontLeft',
	('front', 'right'): 'FrontRight',
	('back', 'left'): 'BackLeft',
	('back', 'right'): 'BackRight',
	('front', 'of'): 'Front',
	('back', 'of'): 'Back',
	('left', 'of'): 'Left',
	('right', 'of'): 'Right',
	('follow',): 'Follow',
	('visible',): 'Visible',
	('not', 'visible'): 'NotVisible',
}
assert all(1 <= len(op) <= 2 for op in prefixOperators)
prefixIncipits = { op[0] for op in prefixOperators }
assert not any(op in oneWordStatements for op in prefixIncipits)
assert not any(op in twoWordStatements for op in prefixOperators)

# sanity check: implementations of prefix operators actually exist
for imp in prefixOperators.values():
	assert imp in api, imp

## Modifiers and terminators

class ModifierInfo(typing.NamedTuple):
	name: str
	terminators: typing.Tuple[str]
	contexts: typing.Optional[typing.Tuple[str]] = ()

modifiers = (
	ModifierInfo('for', ('seconds', 'steps'), (invokeStatement,)),
	ModifierInfo('until', (), (invokeStatement,)),
)

modifierNames = {}
for mod in modifiers:
	assert mod.name not in modifierNames, mod
	modifierNames[mod.name] = mod

terminatorsForStatements = {
	functionForStatement(terminateAfterStatement): ('seconds', 'steps'),
}

## Infix operators

# pseudo-operator for encoding argument packages for (3+)-ary ops
packageToken = (RIGHTSHIFT, '>>')
packageNode = RShift

class InfixOp(typing.NamedTuple):
	syntax: str
	implementation: typing.Optional[str]
	arity: int
	token: typing.Tuple[int, str]
	node: ast.AST
	contexts: typing.Optional[typing.Tuple[str]] = ()

infixOperators = (
	# existing Python operators with new semantics
	InfixOp('@', 'Vector', 2, None, MatMult),

	# operators not in Python (in decreasing precedence order)
	InfixOp('at', 'FieldAt', 2, (LEFTSHIFT, '<<'), LShift),
	InfixOp('relative to', 'RelativeTo', 2, (AMPER, '&'), BitAnd),
	InfixOp('offset by', 'RelativeTo', 2, (AMPER, '&'), BitAnd),
	InfixOp('offset along', 'OffsetAlong', 3, (CIRCUMFLEX, '^'), BitXor),
	InfixOp('can see', 'CanSee', 2, (VBAR, '|'), BitOr),

	# just syntactic conveniences, not really operators
	InfixOp('from', None, 2, (COMMA, ','), None),
	InfixOp('for', None, 2, (COMMA, ','), None, ('Follow', 'Following')),
	InfixOp('to', None, 2, (COMMA, ','), None),
	InfixOp('as', None, 2, (COMMA, ','), None, requirementStatements),
	InfixOp('by', None, 2, packageToken, None)
)

infixTokens = {}
infixImplementations = {}
infixIncipits = set()
for op in infixOperators:
	# if necessary, set up map from Scenic to Python syntax
	if op.token is not None:
		tokens = tuple(op.syntax.split(' '))
		assert 1 <= len(tokens) <= 2, op
		assert tokens not in infixTokens, op
		assert tokens not in twoWordStatements, op
		infixTokens[tokens] = op
		incipit = tokens[0]
		assert incipit not in oneWordStatements, op
		infixIncipits.add(incipit)
	# if necessary, set up map from Python to Scenic semantics
	imp = op.implementation
	if imp is not None:
		assert imp in api, op
		node = op.node
		if node in infixImplementations:	# two operators may have the same implementation
			oldArity, oldName = infixImplementations[node]
			assert op.arity == oldArity, (op, oldName)
			assert imp == oldName, (op, oldName)
		else:
			infixImplementations[node] = (op.arity, imp)
generalInfixOps = { tokens: op.token for tokens, op in infixTokens.items() if not op.contexts }

## Direct syntax replacements

replacements = {	# TODO police the usage of these? could yield bizarre error messages
	'of': tuple(),
	'deg': ((STAR, '*'), (NUMBER, '0.01745329252')),
	'ego': ((NAME, 'ego'), (LPAR, '('), (RPAR, ')')),
	'globalParameters': ((NAME, 'globalParameters'), (LPAR, '('), (RPAR, ')')),
}

twoWordReplacements = {
	('initial', 'scenario'): ((NAME, 'in_initial_scenario'), (LPAR, '('), (RPAR, ')')),
}

## Illegal and reserved syntax

illegalTokens = {
	LEFTSHIFT, RIGHTSHIFT, VBAR, AMPER, TILDE, CIRCUMFLEX,
	LEFTSHIFTEQUAL, RIGHTSHIFTEQUAL, VBAREQUAL, AMPEREQUAL, CIRCUMFLEXEQUAL,
	DOUBLESLASH, DOUBLESLASHEQUAL
}

# sanity check: stand-in tokens for infix operators must be illegal
for op in infixTokens.values():
	ttype = op.token[0]
	assert (ttype is COMMA or ttype in illegalTokens), op

illegalConstructs = {
	('async', 'def'),		# used to parse behaviors, so disallowed otherwise
}

keywords = (
	set(constructorStatements)
	| internalFunctions
	| replacements.keys()
)

### TRANSLATION PHASE ONE: handling imports

## Meta path finder and loader for Scenic files

scenicExtensions = ('sc', 'scenic')

class ScenicMetaFinder(importlib.abc.MetaPathFinder):
	def find_spec(self, name, paths, target=None):
		if paths is None:
			paths = sys.path
			modname = name
		else:
			modname = name.rpartition('.')[2]
		for path in paths:
			for extension in scenicExtensions:
				filename = modname + '.' + extension
				filepath = os.path.join(path, filename)
				if os.path.exists(filepath):
					filepath = os.path.abspath(filepath)
					spec = importlib.util.spec_from_file_location(name, filepath,
						loader=ScenicLoader(filepath, filename))
					return spec
		return None

class ScenicLoader(importlib.abc.InspectLoader):
	def __init__(self, filepath, filename):
		self.filepath = filepath
		self.filename = filename

	def create_module(self, spec):
		return None

	def exec_module(self, module):
		# Read source file and compile it
		with open(self.filepath, 'r') as stream:
			source = stream.read()
		with open(self.filepath, 'rb') as stream:
			code, pythonSource = compileStream(stream, module.__dict__, filename=self.filepath)
		# Mark as a Scenic module
		module._isScenicModule = True
		# Save code, source, and translated source for later inspection
		module._code = code
		module._source = source
		module._pythonSource = pythonSource

		# If we're in the process of compiling another Scenic module, inherit
		# objects, parameters, etc. from this one
		if veneer.isActive():
			veneer.currentScenario._inherit(module._scenario)

	def is_package(self, fullname):
		return False

	def get_code(self, fullname):
		module = importlib.import_module(fullname)
		assert module._isScenicModule, module
		return module._code

	def get_source(self, fullname):
		module = importlib.import_module(fullname)
		assert module._isScenicModule, module
		return module._pythonSource

# register the meta path finder
sys.meta_path.insert(0, ScenicMetaFinder())

## Miscellaneous utilities

def partitionByImports(tokens):
	"""Partition the tokens into blocks ending with import statements.

	We avoid splitting top-level try-except statements, to allow the pattern of trying
	to import an optional module and catching an ImportError. If someone tries to define
	objects inside such a statement, woe unto them.
	"""
	blocks = []
	currentBlock = []
	duringImport = False
	seenTry = False
	haveImported = False
	finishLine = False
	parenLevel = 0
	tokens = Peekable(tokens)
	for token in tokens:
		startNewBlock = False
		if token.exact_type == LPAR:
			parenLevel += 1
		elif token.exact_type == RPAR:
			parenLevel -= 1
		if finishLine:
			if token.type in (NEWLINE, NL) and parenLevel == 0:
				finishLine = False
				if duringImport:
					duringImport = False
					haveImported = True
		else:
			assert not duringImport
			finishLine = True
			if token.type in (DEDENT, NEWLINE, NL, COMMENT, ENCODING):
				finishLine = False
				if (seenTry and token.type == DEDENT and token.start[1] == 0
					and peek(tokens).string not in ('except', 'else', 'finally')):
					seenTry = False
					haveImported = True 	# just in case the try contained imports
			elif token.start[1] == 0:
				if token.string in ('import', 'from', modelStatement):
					duringImport = True
				else:
					if haveImported:
						# could use new constructors; needs to be in a new block
						startNewBlock = True
					if token.string == 'try':
						seenTry = True
		if startNewBlock:
			blocks.append(currentBlock)
			currentBlock = [token]
			haveImported = False
		else:
			currentBlock.append(token)
	blocks.append(currentBlock)		# add last block
	return blocks

def findConstructorsIn(namespace):
	"""Find all constructors (Scenic classes) defined in a namespace."""
	constructors = []
	for name, value in namespace.items():
		if inspect.isclass(value) and issubclass(value, _Constructible):
			if name in builtinConstructors:
				continue
			parents = []
			for base in value.__bases__:
				if issubclass(base, _Constructible):
					parents.append(base.__name__)
			constructors.append(Constructor(name, parents))
	return constructors

### TRANSLATION PHASE TWO: translation at the level of tokens

class Peekable:
	"""Utility class to allow iterator lookahead."""
	def __init__(self, gen):
		self._gen = iter(gen)
		self._cache = deque()

	def __iter__(self):
		return self

	def __next__(self):
		self._lookahead(1)
		cur = self._cache.popleft()
		if cur is None:
			raise StopIteration
		return cur

	def _lookahead(self, n):
		needed = n - len(self._cache)
		while needed > 0:
			self._cache.append(next(self._gen, None))
			needed -= 1

	def peek(self, n=1):
		self._lookahead(n)
		return self._cache[n-1]

def peek(thing, n=1):
	return thing.peek(n)

class TokenTranslator:
	"""Translates a Scenic token stream into valid Python syntax.

	This is a stateful process because constructor (Scenic class) definitions
	change the way subsequent code is parsed.
	"""
	def __init__(self, constructors=(), filename='<unknown>'):
		self.constructors = dict(builtinConstructors)
		for constructor in constructors:
			name = constructor.name
			assert name not in self.constructors
			self.constructors[name] = constructor
		self.filename = filename

	def parseError(self, tokenOrLine, message):
		raise TokenParseError(tokenOrLine, self.filename, message)

	def createConstructor(self, name, parents):
		parents = tuple(parents)
		assert parents
		self.constructors[name] = Constructor(name, parents)

	def specifiersForConstructor(self, const):
		# Currently all specifiers can be used with any constructor;
		# I'm leaving this here in case we later allow custom specifiers to be inherited
		return builtinSpecifiers
		#name, parents = self.constructors[const]

	def translate(self, tokens):
		"""Do the actual translation of the token stream."""
		tokens = Peekable(tokens)
		newTokens = []
		functionStack = []
		context, startLevel = None, None
		specifiersIndented = False
		parenLevel = 0
		row, col = 0, 0		# position of next token to write out
		orow, ocol = 0, 0	# end of last token in the original source
		startOfLine = True
		startOfStatement = True 	# position where a (simple) statement could begin
		constructors = self.constructors

		for token in tokens:
			ttype = token.exact_type
			tstring = token.string
			skip = False
			endToken = token 	# token to advance past in column count
			movedUpTo = False

			def injectToken(tok, spaceAfter=0):
				"""Add a token to the output stream, trying to preserve spacing."""
				nonlocal row, col, movedUpTo
				if not movedUpTo:
					moveUpTo(token)
					moveBeyond(token)
					movedUpTo = True
				ty, string = tok[:2]
				if len(tok) >= 3:
					moveBeyond(tok)
					srow, scol = tok[2]
					erow, ecol = tok[3]
					width = ecol - scol
					height = erow - srow
				else:
					width = len(string)
					height = 0
				ncol = ecol if height > 0 else col + width
				newToken = (ty, string, (row, col), (row+height, ncol), '')
				newTokens.append(newToken)
				if ty in (NEWLINE, NL):
					row += 1
					col = 0
				elif height > 0:
					row += height
					col = ncol
				else:
					col += width + spaceAfter
			def moveUpTo(tok):
				nonlocal row, col, orow, ocol
				nrow, ncol = tok[2]
				if nrow > orow:
					row = nrow
					col = ncol
				else:
					gap = ncol - ocol
					assert gap >= 0, (tok, row, col, ocol)
					col += gap
			def moveBeyond(tok):
				nonlocal orow, ocol
				nrow, ncol = tok[3]
				if nrow > orow or (nrow == orow and ncol > ocol):
					orow = nrow
					ocol = ncol
			def advance(skip=True):
				nextToken = next(tokens)
				if skip:
					moveBeyond(nextToken)
				else:
					injectToken(nextToken)
				return nextToken
			def callFunction(function, argument=None, implementation=None):
				nonlocal skip, matched, functionStack
				functionStack.append((function, parenLevel))
				implementation = function if implementation is None else implementation
				injectToken((NAME, implementation))
				injectToken((LPAR, '('))
				if argument is not None:
					injectToken(argument)
					injectToken((COMMA, ','))
				skip = True
				matched = True
			def popFunction():
				nonlocal context, startLevel
				functionStack.pop()
				injectToken((RPAR, ')'))
				context, startLevel = (None, 0) if len(functionStack) == 0 else functionStack[-1]
			def wrapStatementCall():
				injectToken((NAME, 'raise'), spaceAfter=1)
				injectToken((NAME, statementRaiseMarker), spaceAfter=1)
				injectToken((NAME, 'from'), spaceAfter=1)

			# Catch Python operators that can't be used in Scenic
			if ttype in illegalTokens:
				self.parseError(token, f'illegal operator "{tstring}"')

			# Determine which operators are allowed in current context
			allowedPrefixOps = prefixOperators
			allowedInfixOps = dict()
			allowedModifiers = dict()
			allowedTerminators = set()
			inConstructorContext = False
			context, startLevel = functionStack[-1] if functionStack else (None, None)
			if parenLevel == startLevel:
				if context in constructors:
					inConstructorContext = True
					allowedPrefixOps = self.specifiersForConstructor(context)
				else:
					for opTokens, op in infixTokens.items():
						if not op.contexts or context in op.contexts:
							allowedInfixOps[opTokens] = op.token
					for name, mod in modifierNames.items():
						if not mod.contexts or context in mod.contexts:
							allowedModifiers[name] = mod.name
					if context in modifierNames:
						allowedTerminators = modifierNames[context].terminators
					elif context in terminatorsForStatements:
						allowedTerminators = terminatorsForStatements[context]
			else:
				allowedInfixOps = generalInfixOps

			# Parse next token
			if ttype == LPAR or ttype == LSQB:		# keep track of nesting level
				parenLevel += 1
			elif ttype == RPAR or ttype == RSQB:	# ditto
				parenLevel -= 1
			elif ttype == STRING:
				# special case for global parameters with quoted names:
				# transform "name"=value into "name", value
				if (len(functionStack) > 0 and functionStack[-1][0] == paramStatement
					and peek(tokens).string == '='):
					next(tokens)	# consume '='
					injectToken(token)
					injectToken((COMMA, ','))
					skip = True
			elif ttype == NAME:		# the interesting case: almost all new syntax falls in here
				# try to match 2-word language constructs
				matched = False
				nextToken = peek(tokens)		# lookahead so we can give 2-word ops precedence
				if nextToken is not None:
					endToken = nextToken	# tentatively; will be overridden if no match
					nextString = nextToken.string
					twoWords = (tstring, nextString)
					if startOfLine and tstring == 'for':	# TODO improve hack?
						matched = True
						endToken = token
					elif startOfLine and tstring in constructorStatements:	# class definition
						if nextToken.type != NAME or nextString in keywords:
							self.parseError(nextToken, f'invalid class name "{nextString}"')
						nextToken = next(tokens)	# consume name
						bases, scenicParents = [], []
						if peek(tokens).exact_type == LPAR:		# superclass specification
							next(tokens)
							nextToken = next(tokens)
							while nextToken.exact_type != RPAR:
								base = nextToken.string
								if nextToken.exact_type != NAME:
									self.parseError(nextToken, f'invalid superclass "{base}"')
								bases.append(base)
								if base in self.constructors:
									scenicParents.append(base)
								if peek(tokens).exact_type == COMMA:
									next(tokens)
								nextToken = next(tokens)
							if not scenicParents and tstring != 'class':
								self.parseError(nextToken,
									f'Scenic class definition with no Scenic superclasses')
						if peek(tokens).exact_type != COLON:
							self.parseError(peek(tokens), 'malformed class definition')
						if not bases:
							bases = scenicParents = ('Object',)		# default superclass
						if scenicParents:
							self.createConstructor(nextString, scenicParents)
						injectToken((NAME, 'class'), spaceAfter=1)
						injectToken((NAME, nextString))
						injectToken((LPAR, '('))
						injectToken((NAME, bases[0]))
						for base in bases[1:]:
							injectToken((COMMA, ','), spaceAfter=1)
							injectToken((NAME, base))
						injectToken((RPAR, ')'))
						skip = True
						matched = True
						endToken = nextToken
					elif startOfLine and tstring == 'scenario':		# scenario definition
						if nextToken.type != NAME:
							self.parseError(nextToken, f'invalid scenario name "{nextString}"')
						className = scenarioMarker + nextString
						injectToken((NAME, 'async'), spaceAfter=1)
						injectToken((NAME, 'def'), spaceAfter=1)
						injectToken((NAME, className))
						advance()	# consume name
						skip = True
						matched = True
					elif startOfLine and tstring == behaviorStatement:		# behavior definition
						if nextToken.type != NAME:
							self.parseError(nextToken, f'invalid behavior name "{nextString}"')
						injectToken((NAME, 'async'), spaceAfter=1)
						injectToken((NAME, 'def'), spaceAfter=1)
						skip = True
						matched = True
						endToken = token
					elif startOfLine and tstring == monitorStatement:		# monitor definition
						if nextToken.type != NAME:
							self.parseError(nextToken, f'invalid monitor name "{nextString}"')
						injectToken((NAME, 'async'), spaceAfter=1)
						injectToken((NAME, 'def'), spaceAfter=1)
						injectToken((NAME, dynamics.functionForMonitor(nextString)))
						injectToken((LPAR, '('))
						injectToken((RPAR, ')'))
						advance()	# consume name
						if peek(tokens).exact_type != COLON:
							self.parseError(nextToken, 'malformed monitor definition')
						skip = True
						matched = True
					elif twoWords in allowedPrefixOps:	# 2-word prefix operator
						callFunction(allowedPrefixOps[twoWords])
						advance()	# consume second word
					elif not startOfStatement and twoWords in allowedInfixOps:	# 2-word infix operator
						injectToken(allowedInfixOps[twoWords])
						advance()	# consume second word
						skip = True
						matched = True
					elif startOfLine and twoWords == interruptWhenStatement:
						# special case for interrupt when
						injectToken((NAME, 'except'), spaceAfter=1)
						callFunction(interruptExceptMarker)
						advance()	# consume second word
						matched = True
					elif startOfStatement and twoWords in threeWordIncipits:	# 3-word statement
						endToken = peek(tokens, 2)
						thirdWord = endToken.string
						expected = threeWordIncipits[twoWords]
						if thirdWord != expected:	# TODO do proper 3-word lookahead?
							self.parseError(endToken,
							                f'expected "{expected}", got "{thirdWord}"')
						wrapStatementCall()
						function = functionForStatement(twoWords + (thirdWord,))
						callFunction(function)
						advance()	# consume second word
						advance()	# consume third word
						matched = True
					elif startOfStatement and twoWords in twoWordStatements:	# 2-word statement
						wrapStatementCall()
						function = functionForStatement(twoWords)
						callFunction(function)
						advance()   # consume second word
						matched = True
					elif inConstructorContext and tstring == 'with':	# special case for 'with' specifier
						callFunction('With', argument=(STRING, f'"{nextString}"'))
						advance()	# consume property name
					elif startOfStatement and tstring == requireStatement and nextString == '[':
						# special case for require[p]
						next(tokens)	# consume '['
						nextToken = next(tokens)
						if nextToken.exact_type != NUMBER:
							self.parseError(nextToken,
								'soft requirement must have constant probability')
						prob = nextToken.string
						if not 0 <= float(prob) <= 1:
							self.parseError(nextToken, 'probability must be between 0 and 1')
						nextToken = next(tokens)
						if nextToken.exact_type != RSQB:
							self.parseError(nextToken, 'malformed soft requirement')
						wrapStatementCall()
						callFunction(softRequirement, argument=(NUMBER, prob))
						endToken = nextToken
					elif twoWords in twoWordReplacements:	# 2-word direct replacement
						for tok in twoWordReplacements[twoWords]:
							injectToken(tok, spaceAfter=1)
						advance()	# consume second word
						skip = True
					elif twoWords in illegalConstructs:
						construct = ' '.join(twoWords)
						self.parseError(token,
							f'Python construct "{construct}" not allowed in Scenic')
				if not matched:
					# 2-word constructs don't match; try 1-word
					endToken = token
					oneWord = (tstring,)
					if oneWord in allowedPrefixOps:		# 1-word prefix operator
						callFunction(allowedPrefixOps[oneWord])
					elif not startOfStatement and oneWord in allowedInfixOps:	# 1-word infix operator
						injectToken(allowedInfixOps[oneWord])
						skip = True
					elif inConstructorContext:		# couldn't match any 1- or 2-word specifier
						self.parseError(token, f'unknown specifier "{tstring}"')
					elif not startOfStatement and tstring in allowedModifiers:
						injectToken((COMMA, ','))
						callFunction(tstring, argument=(STRING, f'"{tstring}"'),
									 implementation='Modifier')
						skip = True
					elif not startOfStatement and tstring in allowedTerminators:
						injectToken((COMMA, ','))
						injectToken((STRING, f'"{tstring}"'))
						popFunction()
						skip = True
					elif startOfStatement and tstring in oneWordStatements:		# 1-word statement
						wrapStatementCall()
						callFunction(tstring)
					elif token.start[1] == 0 and tstring == modelStatement:		# model statement
						components = []
						while peek(tokens).exact_type not in (COMMENT, NEWLINE):
							nextToken = next(tokens)
							if nextToken.exact_type != NAME and nextToken.string != '.':
								self.parseError(nextToken, 'invalid module name')
							components.append(nextToken.string)
						if not components:
							self.parseError(token, 'model statement is missing module name')
						components.append("'")
						literal = "'" + ''.join(components)
						callFunction(modelStatement, argument=(NAME, namespaceReference))
						injectToken((STRING, literal))
						skip = True
					elif startOfLine and tstring in scenarioBlocks:		# named block of scenario
						if peek(tokens).exact_type != COLON:
							self.parseError(peek(tokens), f'malformed "{tstring}" block')
						injectToken((NAME, 'async'), spaceAfter=1)
						injectToken((NAME, 'def'), spaceAfter=1)
						injectToken((NAME, tstring))
						injectToken((LPAR, '('))
						injectToken((RPAR, ')'))
						skip = True
					elif (tstring in self.constructors
						  and peek(tokens).exact_type not in (RPAR, RSQB, RBRACE, COMMA, DOT)):
						# instance definition
						callFunction(tstring)
					elif tstring in replacements:	# direct replacement
						for tok in replacements[tstring]:
							injectToken(tok, spaceAfter=1)
						skip = True
					elif startOfLine and tstring == 'from':		# special case to allow 'from X import Y'
						pass
					elif tstring in keywords:		# some malformed usage
						self.parseError(token, f'unexpected keyword "{tstring}"')
					elif tstring in illegalConstructs:
						self.parseError(token,
							f'Python construct "{tstring}" not allowed in Scenic')
					else:
						pass	# nothing matched; pass through unchanged to Python

			# Detect the end of function argument lists
			if len(functionStack) > 0:
				context, startLevel = functionStack[-1]
				while parenLevel < startLevel:		# we've closed all parens for the current function
					popFunction()
				inConstructor = any(context in constructors for context, sl in functionStack)
				if inConstructor and parenLevel == startLevel and ttype == COMMA:		# starting a new specifier
					while functionStack and context not in constructors:
						popFunction()
					# allow the next specifier to be on the next line, if indented
					injectToken(token)		# emit comma immediately
					skip = True
					nextToken = peek(tokens)
					specOnNewLine = False
					while nextToken.exact_type in (NEWLINE, NL, COMMENT, ENDMARKER):
						specOnNewLine = True
						if nextToken.exact_type == COMMENT:
							advance(skip=False)		# preserve comment
							nextToken = peek(tokens)
						if nextToken.exact_type not in (NEWLINE, NL):
							self.parseError(nextToken, 'comma with no specifier following')
						advance(skip=False)		# preserve newline
						nextToken = peek(tokens)
					if specOnNewLine and not specifiersIndented:
						nextToken = next(tokens)		# consume indent
						if nextToken.exact_type != INDENT:
							self.parseError(nextToken,
								'expected indented specifier (extra comma on previous line?)')
						injectToken(nextToken)
						specifiersIndented = True
				elif ttype in (NEWLINE, ENDMARKER, COMMENT, SEMI):	# end of line or statement
					if parenLevel != 0:
						self.parseError(token, 'unmatched parens/brackets')
					interrupt = False
					if functionStack and functionStack[0][0] == interruptExceptMarker:
						lastToken = newTokens[-1]
						if lastToken[1] != ':':
							self.parseError(nextToken, 'expected colon for interrupt')
						newTokens.pop()		# remove colon for now
						interrupt = True
					while len(functionStack) > 0:
						functionStack.pop()
						injectToken((RPAR, ')'))
					if interrupt:
						injectToken((COLON, ':'))

			# Output token unchanged, unless handled above
			if not skip:
				injectToken(token)
			else:
				moveBeyond(endToken)
			startOfLine = (ttype in (ENCODING, NEWLINE, NL, INDENT, DEDENT))
			startOfStatement = (startOfLine or (ttype == SEMI)) and not functionStack

		rewrittenSource = tokenize.untokenize(newTokens)
		if not isinstance(rewrittenSource, str):	# TODO improve?
			rewrittenSource = str(rewrittenSource, encoding='utf-8')
		return rewrittenSource, self.constructors

### TRANSLATION PHASE THREE: parsing of Python resulting from token translation

def parseTranslatedSource(source, filename):
	try:
		tree = parse(source, filename=filename)
		return tree
	except SyntaxError as e:
		raise PythonParseError(e) from None

### TRANSLATION PHASE FOUR: modifying the parse tree

temporaryName = '_Scenic_temporary_name'
behaviorArgName = '_Scenic_current_behavior'
checkPreconditionsName = 'checkPreconditions'
checkInvariantsName = 'checkInvariants'
interruptPrefix = '_Scenic_interrupt'

abortFlag = Attribute(Name('BlockConclusion', Load()), 'ABORT', Load())
breakFlag = Attribute(Name('BlockConclusion', Load()), 'BREAK', Load())
continueFlag = Attribute(Name('BlockConclusion', Load()), 'CONTINUE', Load())
returnFlag = Attribute(Name('BlockConclusion', Load()), 'RETURN', Load())
finishedFlag = Attribute(Name('BlockConclusion', Load()), 'FINISHED', Load())

noArgs = ast.arguments(
	posonlyargs=[],
	args=[], vararg=None,
	kwonlyargs=[], kw_defaults=[],
	kwarg=None, defaults=[])
selfArg = ast.arguments(
	posonlyargs=[],
	args=[ast.arg(arg='self', annotation=None)], vararg=None,
	kwonlyargs=[], kw_defaults=[],
	kwarg=None, defaults=[])
tempArg = ast.arguments(
	posonlyargs=[],
	args=[ast.arg(arg=temporaryName, annotation=None)], vararg=None,
	kwonlyargs=[], kw_defaults=[],
	kwarg=None, defaults=[Constant(None)])
initialBehaviorArgs = [
	ast.arg(arg=behaviorArgName, annotation=None),
	ast.arg(arg='self', annotation=None)
]
onlyBehaviorArgs = ast.arguments(
	posonlyargs=[],
	args=initialBehaviorArgs, vararg=None,
	kwonlyargs=[], kw_defaults=[],
	kwarg=None, defaults=[])

class AttributeFinder(NodeVisitor):
	"""Utility class for finding all referenced attributes of a given name."""
	@staticmethod
	def find(target, node):
		af = AttributeFinder(target)
		af.visit(node)
		return af.attributes

	def __init__(self, target):
		super().__init__()
		self.target = target
		self.attributes = set()

	def visit_Attribute(self, node):
		val = node.value
		if isinstance(val, Name) and val.id == self.target:
			self.attributes.add(node.attr)
		self.visit(val)

class LocalFinder(NodeVisitor):
	"""Utility class for finding all local variables of a code block."""
	@staticmethod
	def findIn(block, ignoreTemporaries=True):
		lf = LocalFinder()
		for statement in block:
			lf.visit(statement)
		if ignoreTemporaries:
			names = set(name for name in lf.names if not name.startswith(temporaryName))
		else:
			names = lf.names
		return names - lf.globals - lf.nonlocals

	def __init__(self):
		self.names = set()
		self.globals = set()
		self.nonlocals = set()

	def visit_Global(self, node):
		self.globals.update(node.names)

	def visit_Nonlocal(self, node):
		self.nonlocals.update(node.names)

	def visit_FunctionDef(self, node):
		self.names.add(node.name)
		self.visit(node.args)
		for decorator in node.decorator_list:
			self.visit(decorator)
		if node.returns is not None:
			self.visit(node.returns)
		# do not visit body; it's another block

	def visit_Lambda(self, node):
		self.visit(node.args)
		# do not visit body; it's another block

	def visit_ClassDef(self, node):
		self.names.add(node.name)
		for child in itertools.chain(node.bases, node.keywords, node.decorator_list):
			self.visit(child)
		# do not visit body; it's another block

	def visit_Import(self, node):
		for alias in node.names:
			bound = alias.asname
			if bound is None:
				bound = alias.name
			self.names.add(bound)

	def visit_ImportFrom(self, node):
		self.visit_Import(node)

	def visit_Name(self, node):
		if isinstance(node.ctx, (Store, Del)):
			self.names.add(node.id)

	def visit_ExceptHandler(self, node):
		if node.name is not None:
			self.names.add(node.name)
		self.generic_visit(node)

class ASTSurgeon(NodeTransformer):
	def __init__(self, constructors, filename):
		super().__init__()
		self.constructors = set(constructors.keys())
		self.filename = filename
		self.requirements = []
		self.inRequire = False
		self.inCompose = False
		self.inBehavior = False
		self.inGuard = False
		self.inTryInterrupt = False
		self.inInterruptBlock = False
		self.inLoop = False
		self.usedBreak = False
		self.usedContinue = False
		self.callDepth = 0

	def parseError(self, node, message):
		raise ASTParseError(node, message, self.filename)

	def unpack(self, arg, expected, node):
		"""Unpack arguments to ternary (and up) infix operators."""
		assert expected > 0
		if isinstance(arg, BinOp) and isinstance(arg.op, packageNode):
			if expected == 1:
				self.parseError(node, 'gave too many arguments to infix operator')
			else:
				return self.unpack(arg.left, expected - 1, node) + [self.visit(arg.right)]
		elif expected > 1:
			self.parseError(node, 'gave too few arguments to infix operator')
		else:
			return [self.visit(arg)]

	def visit(self, node):
		if isinstance(node, ast.AST):
			return super().visit(node)
		elif isinstance(node, list):
			newStatements = []
			for statement in node:
				newStatement = self.visit(statement)
				if isinstance(newStatement, ast.AST):
					newStatements.append(newStatement)
				else:
					newStatements.extend(newStatement)
			return newStatements
		else:
			raise RuntimeError(f'unknown object {node} encountered during AST surgery')

	def visit_Name(self, node):
		if node.id in builtinNames:
			if not isinstance(node.ctx, Load):
				self.parseError(node, f'unexpected keyword "{node.id}"')
		return node

	def visit_BinOp(self, node):
		"""Convert infix operators to calls to the corresponding Scenic internal functions."""
		left = node.left
		right = node.right
		op = node.op
		if isinstance(op, packageNode):		# unexpected argument package
			self.parseError(node, 'unexpected keyword "by"')
		elif type(op) in infixImplementations:	# an operator with non-Python semantics
			arity, impName = infixImplementations[type(op)]
			implementation = Name(impName, Load())
			copy_location(implementation, node)
			assert arity >= 2
			args = [self.visit(left)] + self.unpack(right, arity-1, node)
			newNode = Call(implementation, args, [])
		else:	# all other operators have the Python semantics
			newNode = BinOp(self.visit(left), op, self.visit(right))
		return copy_location(newNode, node)

	def visit_Raise(self, node):
		"""Handle Scenic statements encoded as raise statements.

		In particular:
		  * wrap require statements with lambdas;
		  * handle primitive action invocations inside behaviors;
		  * call the veneer implementations of other statements.
		"""
		if not isinstance(node.exc, Name) or node.exc.id != statementRaiseMarker:
			return self.generic_visit(node)		# an ordinary raise statement
		assert isinstance(node.cause, Call)
		assert isinstance(node.cause.func, Name)
		node = node.cause 	# move to inner call
		func = node.func
		assert isinstance(func, Name)
		if self.inCompose and func.id not in compositionalImps:
			statement = statementForImp[func.id]
			self.parseError(node, f'"{statement}" cannot be used in a {composeBlock} block')
		if self.inBehavior and func.id not in behavioralImps:
			statement = statementForImp[func.id]
			self.parseError(node, f'"{statement}" cannot be used in a behavior')
		if func.id in requirementStatements:		# require, terminate when, etc.
			recording = func.id in recordStatements
			checkedArgs = node.args
			if func.id == softRequirement:	# extract probability as first arg for soft reqs
				func.id = requireStatement
				prob = node.args[0]
				assert isinstance(prob, (Constant, Num))
				if isinstance(prob, Constant):
					assert isinstance(prob.value, (float, int))
				checkedArgs = node.args[1:]
			else:
				prob = None
			self.validateSimpleCall(node, (1, 2), args=checkedArgs)
			value = checkedArgs[0]
			if len(checkedArgs) > 1:
				name = checkedArgs[1]
				if isinstance(name, Name):
					name = Constant(name.id)
				elif isinstance(name, Str):
					pass
				elif isinstance(name, Constant):
					name = Constant(str(name.value))
				else:
					self.parseError(name, f'malformed name for "{func.id}" statement')
			else:
				name = Constant(None)

			assert not self.inRequire
			self.inRequire = True
			req = self.visit(value)
			self.inRequire = False
			reqID = Constant(len(self.requirements))	# save ID number
			self.requirements.append(req)		# save condition for later inspection when pruning
			closure = Lambda(noArgs, req)		# enclose requirement in a lambda
			lineNum = Constant(node.lineno)			# save line number for error messages
			copy_location(closure, req)
			copy_location(lineNum, req)
			newArgs = [reqID, closure, lineNum, name]
			if prob:
				newArgs.append(prob)
			return copy_location(Expr(Call(func, newArgs, [])), node)
		elif func.id == simulatorStatement:
			self.validateSimpleCall(node, 1)
			sim = self.visit(node.args[0])
			closure = copy_location(Lambda(noArgs, sim), sim)
			return copy_location(Expr(Call(func, [closure], [])), node)
		elif (func.id == invokeStatement
		      or func.id.startswith(invokeStatement + '_')):
			# Sub-behavior or sub-scenario statement
			if func.id.startswith(invokeStatement + '_'):
				stmt = statementForImp[func.id]
				schedule = func.id[len(invokeStatement)+1:]
				assert '_' not in schedule
				keywords = [ast.keyword('schedule', Constant(schedule))]
			else:
				stmt = func.id
				keywords = []
			seenModifier = False
			invoked = []
			args = []
			for arg in node.args:
				if (isinstance(arg, Call) and isinstance(arg.func, Name)
					and arg.func.id == 'Modifier'):
					if seenModifier:
						self.parseError(arg,
							f'incompatible qualifiers for "{stmt}" statement')
					seenModifier = True
					assert len(arg.args) >= 2
					mod = arg.args[0]
					assert isinstance(mod, (Constant, Str))
					mod = mod.value if isinstance(mod, Constant) else mod.s
					if mod == 'until':
						arg.args[1] = Lambda(noArgs, arg.args[1])
					args.append(self.visit(arg))
				elif seenModifier:
					self.parseError(arg, f'malformed "{stmt}" statement')
				else:
					invoked.append(self.visit(arg))
			maxInvoked = 1 if self.inBehavior and not self.inCompose else None
			self.validateSimpleCall(node, (1, maxInvoked), onlyInBehaviors=True, args=invoked)
			subHandler = Attribute(Name(behaviorArgName, Load()), '_invokeSubBehavior', Load())
			subArgs = [Name('self', Load()), Tuple(invoked, Load())] + args
			subRunner = Call(subHandler, subArgs, keywords)
			return self.generateInvocation(node, subRunner, invoker=YieldFrom)
		elif func.id == actionStatement:		# Action statement
			if self.inCompose:
				self.parseError(func, f'cannot use "{actionStatement}" in a {composeBlock} block')
			self.validateSimpleCall(node, (1, None), onlyInBehaviors=True)
			action = Tuple(self.visit(node.args), Load())
			return self.generateInvocation(node, action)
		elif func.id == waitStatement:		# Wait statement
			self.validateSimpleCall(node, 0, onlyInBehaviors=True)
			return self.generateInvocation(node, Constant(()))
		elif func.id == terminateStatement:		# Terminate statement
			self.validateSimpleCall(node, 0, onlyInBehaviors=True)
			termination = Call(Name(createTerminationAction, Load()),
							   [Constant(node.lineno)], [])
			return self.generateInvocation(node, termination)
		elif func.id == abortStatement:		# abort statement for try-interrupt statements
			if not self.inTryInterrupt:
				self.parseError(node, '"abort" outside of try-interrupt statement')
			self.validateSimpleCall(node, 0, onlyInBehaviors=True)
			return copy_location(Return(abortFlag), node)
		else:
			# statement implemented directly by a function; leave call intact
			newCall = self.visit_Call(node)
			return copy_location(Expr(newCall), node)

	def validateSimpleCall(self, node, numArgs, onlyInBehaviors=False, args=None):
		func = node.func
		name = func.id
		if onlyInBehaviors and not self.inBehavior:
			self.parseError(node, f'"{name}" can only be used in a behavior')
		args = node.args if args is None else args
		if isinstance(numArgs, tuple):
			assert len(numArgs) == 2
			low, high = numArgs
			if high is not None and len(args) > high:
				self.parseError(node, f'"{name}" takes at most {high} argument(s)')
			if len(args) < low:
				self.parseError(node, f'"{name}" takes at least {low} argument(s)')
		elif len(args) != numArgs:
			self.parseError(node, f'"{name}" takes exactly {numArgs} argument(s)')
		if len(node.keywords) != 0:
			self.parseError(node, f'"{name}" takes no keyword arguments')
		for arg in args:
			if isinstance(arg, Starred):
				self.parseError(node, f'argument unpacking cannot be used with "{name}"')

	def generateInvocation(self, node, actionlike, invoker=Yield):
		"""Generate an invocation of an action, behavior, or scenario."""
		invokeAction = Expr(invoker(actionlike))
		checker = Attribute(Name(behaviorArgName, Load()), checkInvariantsName, Load())
		args = Starred(Attribute(Name(behaviorArgName, Load()), '_args', Load()), Load())
		kwargs = ast.keyword(None, Attribute(Name(behaviorArgName, Load()), '_kwargs', Load()))
		checkInvariants = Expr(Call(checker, [Name('self', Load()), args], [kwargs]))
		return [copy_location(invokeAction, node), copy_location(checkInvariants, node)]

	def visit_Try(self, node):
		"""Handle try-interrupt blocks."""
		interrupts = []
		exceptionHandlers = []
		for handler in node.handlers:
			ty = handler.type
			if (isinstance(ty, Call) and isinstance(ty.func, Name)
				and ty.func.id == interruptExceptMarker):
				assert handler.name is None
				if len(ty.args) != 1:
					self.parseError(handler, '"interrupt when" takes a single expression')
				interrupts.append((ty.args[0], handler.body))
			else:
				exceptionHandlers.append(handler)
		if not interrupts:		# an ordinary try-except block
			return self.generic_visit(node)

		# Add dead copy of all interrupts to ensure all local variables defined inside
		# the body and handlers are also defined as locals in the top-level function
		statements = []
		oldInTryInterrupt = self.inTryInterrupt
		if not self.inTryInterrupt:
			deadcopy = If(Constant(False), [node], [])
			statements.append(deadcopy)
			self.inTryInterrupt = True

		# Construct body
		oldInInterruptBlock, oldInLoop = self.inInterruptBlock, self.inLoop
		self.inInterruptBlock = True
		self.inLoop = False
		self.usedBreak = False
		self.usedContinue = False

		def makeInterruptBlock(name, body):
			newBody = self.visit(body)
			allLocals = LocalFinder.findIn(newBody)
			if allLocals:
				newBody.insert(0, Nonlocal(list(allLocals)))
			newBody.append(Return(finishedFlag))
			return FunctionDef(name, onlyBehaviorArgs, newBody, [], None)

		bodyName = f'{interruptPrefix}_body'
		statements.append(makeInterruptBlock(bodyName, node.body))

		# Construct interrupt handlers and condition checkers
		handlerNames, conditionNames = [], []
		for i, (condition, block) in enumerate(interrupts):
			handlerName = f'{interruptPrefix}_handler_{i}'
			handlerNames.append(handlerName)
			conditionName = f'{interruptPrefix}_condition_{i}'
			conditionNames.append(conditionName)

			statements.append(makeInterruptBlock(handlerName, block))
			self.inGuard = True
			checker = Lambda(noArgs, self.visit(condition))
			self.inGuard = False
			defChecker = Assign([Name(conditionName, Store())], checker)
			statements.append(defChecker)

		self.inInterruptBlock, self.inLoop = oldInInterruptBlock, oldInLoop
		self.inTryInterrupt = oldInTryInterrupt

		# Prepare tuples of interrupt conditions and handlers
		# (in order from high priority to low, so reversed relative to the syntax)
		conditions = Tuple([Name(n, Load()) for n in reversed(conditionNames)], Load())
		handlers = Tuple([Name(n, Load()) for n in reversed(handlerNames)], Load())

		# Construct code to execute the try-interrupt statement
		args = [
			Name(behaviorArgName, Load()),
			Name('self', Load()),
			Name(bodyName, Load()),
			conditions,
			handlers
		]
		callRuntime = Call(Name('runTryInterrupt', Load()), args, [])
		runTI = Assign([Name(temporaryName, Store())], YieldFrom(callRuntime))
		statements.append(runTI)
		result = Name(temporaryName, Load())
		if self.usedBreak:
			test = Compare(result, [Is()], [breakFlag])
			brk = copy_location(Break(), self.usedBreak)
			statements.append(If(test, [brk], []))
		if self.usedContinue:
			test = Compare(result, [Is()], [continueFlag])
			cnt = copy_location(Continue(), self.usedContinue)
			statements.append(If(test, [cnt], []))
		test = Compare(result, [Is()], [returnFlag])
		retCheck = If(test, [Return(Attribute(result, 'return_value', Load()))], [])
		statements.append(retCheck)

		# Construct overall try-except statement
		if exceptionHandlers or node.finalbody:
			newTry = Try(statements,
						 [self.visit(handler) for handler in exceptionHandlers],
						 self.visit(node.orelse),
						 self.visit(node.finalbody))
			return copy_location(newTry, node)
		else:
			return statements

	def visit_For(self, node):
		old = self.inLoop
		self.inLoop = True
		newNode = self.generic_visit(node)
		self.inLoop = old
		return newNode

	def visit_While(self, node):
		old = self.inLoop
		self.inLoop = True
		newNode = self.generic_visit(node)
		self.inLoop = old
		return newNode

	def visit_FunctionDef(self, node):
		oldInLoop, oldInInterruptBlock = self.inLoop, self.inInterruptBlock
		self.inLoop, self.inInterruptBlock = False, False
		newNode = self.generic_visit(node)
		self.inLoop, self.inInterruptBlock = oldInLoop, oldInInterruptBlock
		return newNode

	def visit_Break(self, node):
		if self.inInterruptBlock and not self.inLoop:
			if not self.usedBreak:
				self.usedBreak = node
			newNode = Return(breakFlag)
			return copy_location(newNode, node)
		else:
			return self.generic_visit(node)

	def visit_Continue(self, node):
		if self.inInterruptBlock and not self.inLoop:
			if not self.usedContinue:
				self.usedContinue = node
			newNode = Return(continueFlag)
			return copy_location(newNode, node)
		else:
			return self.generic_visit(node)

	def visit_Return(self, node):
		if self.inInterruptBlock:
			value = Constant(None) if node.value is None else node.value
			ret = Return(Call(returnFlag, [value], []))
			return copy_location(ret, node)
		else:
			return self.generic_visit(node)

	def visit_Call(self, node):
		"""Handle Scenic syntax and semantics of function calls.

		In particular:
		  * unpack argument packages for operators;
		  * check for iterable unpacking applied to distributions.
		"""
		func = node.func
		newArgs = []
		# Translate arguments, unpacking any argument packages
		self.callDepth += 1
		wrappedStar = False
		for arg in node.args:
			if isinstance(arg, BinOp) and isinstance(arg.op, packageNode):
				newArgs.extend(self.unpack(arg, 2, node))
			elif isinstance(arg, Starred) and not self.inBehavior:
				wrappedStar = True
				checkedVal = Call(Name('wrapStarredValue', Load()),
								  [self.visit(arg.value), Constant(arg.value.lineno)],
								  [])
				newArgs.append(Starred(checkedVal, Load()))
			else:
				newArgs.append(self.visit(arg))
		newKeywords = [self.visit(kwarg) for kwarg in node.keywords]
		newFunc = self.visit(func)
		self.callDepth -= 1
		if wrappedStar:
			newNode = Call(Name('callWithStarArgs', Load()), [newFunc] + newArgs, newKeywords)
		else:
			newNode = Call(newFunc, newArgs, newKeywords)
		newNode = copy_location(newNode, node)
		ast.fix_missing_locations(newNode)
		return newNode

	def visit_AsyncFunctionDef(self, node):
		"""Process Scenic constructs parsed as async function definitions.

		These include:
			* scenario definitions;
			* behavior (and monitor) definitions.
		"""
		if node.name.startswith(scenarioMarker):	# scenario definition
			return self.transformScenarioDefinition(node)
		else:
			return self.transformBehaviorDefinition(node)

	def transformScenarioDefinition(self, node):
		if self.inCompose:
			self.parseError(node, f'cannot define a scenario inside a {composeBlock} block')
		if self.inBehavior:
			self.parseError(node, 'cannot define a scenario inside a behavior')

		# Set up arguments for setup block (also inherited by compose block)
		args = node.args
		args.args = initialBehaviorArgs + args.args
		args = self.visit(args)

		# Extract named blocks from scenario body, if any
		simple = False	# simple scenario with no blocks
		setup, compose = None, None
		preconditions, invariants = [], []
		for statement in node.body:
			if isinstance(statement, AsyncFunctionDef):
				if statement.name == setupBlock:
					if setup:
						self.parseError(statement,
							f'scenario contains multiple "{setupBlock}" blocks')
					setup = statement
				elif statement.name == composeBlock:
					if compose:
						self.parseError(statement,
							f'scenario contains multiple "{composeBlock}" blocks')
					compose = statement
				elif statement.name in ('precondition', 'invariant'):
					if len(statement.body) != 1 or not isinstance(statement.body[0], Expr):
						self.parseError(statement.body[0], f'malformed precondition/invariant')
					self.inGuard = True
					test = self.visit(statement.body[0].value)
					self.inGuard = False
					assert isinstance(test, ast.AST)
					if statement.name == 'precondition':
						preconditions.append(test)
					else:
						invariants.append(test)
				else:
					simple = True
			else:
				# scenario contains actual code; assume it is simple
				simple = True
		if simple:	# simple scenario: entire body is implicitly the setup block
			if setup:
				self.parseError(setup, f'simple scenario cannot have a "{setupBlock}" block')
			if compose:
				self.parseError(compose, f'simple scenario cannot have a "{composeBlock}" block')
			if preconditions or invariants:
				self.parseError(node, f'simple scenario cannot have preconditions/invariants')

		# Construct compose block
		self.inCompose = self.inBehavior = True
		guardCheckers = self.makeGuardCheckers(args, preconditions, invariants)
		if compose or preconditions or invariants:
			if compose:
				body = self.visit(compose.body)
				if setup:
					# make all locals in compose block actually use scope of setup block
					# (the compose definition will be placed inside the setup function)
					setupLocals = LocalFinder.findIn(setup.body)
					composeLocals = LocalFinder.findIn(body)
					commonLocals = setupLocals & composeLocals
					if commonLocals:
						body.insert(0, Nonlocal(list(commonLocals)))
			else:
				# generate no-op compose block to ensure invariants are checked
				wait = self.generateInvocation(node, Constant(()))
				body = [While(Constant(True), wait, [])]
				compose = node 	# for copy_location below
			newDef = FunctionDef('_compose', noArgs, body, [], None)
			compose = copy_location(newDef, compose)
		else:
			compose = Assign([Name('_compose', Store())], Constant(None))
		self.inCompose = self.inBehavior = False

		# Construct setup block
		if setup:
			oldBody = setup.body
			oldLoc = setup
		elif simple:
			oldBody = node.body
			oldLoc = node
		else:
			oldBody = []
			oldLoc = node
		getLocals = Call(Name('locals', Load()), [], [])
		returnStmt = Return(getLocals)
		newBody = self.visit(oldBody) + [compose, returnStmt]
		newDef = FunctionDef('_setup', args, newBody,
							 [Name(id='staticmethod', ctx=Load())], None)
		setup = copy_location(newDef, oldLoc)

		# Assemble scenario definition
		name = node.name[len(scenarioMarker):]
		body = guardCheckers + [setup]
		newDef = ClassDef(name, [Name(scenarioClass, Load())], [], body, [])
		return copy_location(newDef, node)

	def transformBehaviorDefinition(self, node):
		if self.inCompose:
			self.parseError(node, f'cannot define a behavior inside a {composeBlock} block')
		if self.inBehavior:
			self.parseError(node, 'cannot define a behavior inside a behavior')

		# add private current behavior argument and implicit 'self' argument
		newArgs = self.visit(node.args)
		newArgs.args = initialBehaviorArgs + newArgs.args

		# process body
		self.inBehavior = True
		oldInLoop = self.inLoop
		self.inLoop = False
		preconditions = []
		invariants = []
		newStatements = []
		# preserve docstring, if any
		if (isinstance(node.body[0], Expr) and isinstance(node.body[0].value, Constant)
		    and isinstance(node.body[0].value.value, str)):
			docstring = [node.body[0]]
			oldStatements = node.body[1:]
		else:
			docstring = []
			oldStatements = node.body
		# find precondition and invariant definitions
		for statement in oldStatements:
			if (isinstance(statement, AnnAssign)
				and isinstance(statement.target, Name)
				and statement.value is None
				and statement.simple):
				group = None
				if statement.target.id == 'precondition':
					group = preconditions
				elif statement.target.id == 'invariant':
					group = invariants
				else:
					self.parseError(statement, 'unknown type of behavior attribute')
				self.inGuard = True
				test = self.visit(statement.annotation)
				self.inGuard = False
				assert isinstance(test, ast.AST)
				group.append(test)
			else:
				newStatement = self.visit(statement)
				if isinstance(newStatement, ast.AST):
					newStatements.append(newStatement)
				else:
					newStatements.extend(newStatement)
		guardCheckers = self.makeGuardCheckers(newArgs, preconditions, invariants)
		newBody = newStatements
		self.inBehavior = False
		self.inLoop = oldInLoop

		# convert to class definition
		decorators = [self.visit(decorator) for decorator in node.decorator_list]
		genDefn = FunctionDef('makeGenerator', newArgs, newBody, decorators, node.returns)
		classBody = docstring + guardCheckers + [genDefn]
		name = node.name
		if dynamics.isAMonitorName(name):
			superclass = monitorClass
			name = dynamics.monitorName(name)
		else:
			superclass = behaviorClass
		newDefn = ClassDef(name, [Name(superclass, Load())], [], classBody, [])

		return copy_location(newDefn, node)

	def makeGuardCheckers(self, args, preconditions, invariants):
		# generate precondition checker
		precondChecks = []
		for precondition in preconditions:
			call = Call(Name('PreconditionViolation', Load()),
			            [Name(behaviorArgName, Load()), Constant(precondition.lineno)],
			            [])
			throw = Raise(exc=call, cause=None)
			check = If(test=UnaryOp(Not(), precondition), body=[throw], orelse=[])
			precondChecks.append(copy_location(check, precondition))
		definePChecker = FunctionDef(checkPreconditionsName, args,
									precondChecks + [ast.Pass()], [], None)
		#spot = Attribute(Name(behaviorArgName, Load()), 'checkPreconditions', Store())
		#savePChecker = Assign([spot], Name(checkPreconditionsName, Load()))
		#callPChecker = Expr(Call(Name(checkPreconditionsName, Load()), [], []))
		# generate invariant checker
		invChecks = []
		for invariant in invariants:
			call = Call(Name('InvariantViolation', Load()),
			            [Name(behaviorArgName, Load()), Constant(invariant.lineno)],
			            [])
			throw = Raise(exc=call, cause=None)
			check = If(test=UnaryOp(Not(), invariant), body=[throw], orelse=[])
			invChecks.append(copy_location(check, invariant))
		defineIChecker = FunctionDef(checkInvariantsName, args,
		                             invChecks + [ast.Pass()], [], None)
		# spot = Attribute(Name(behaviorArgName, Load()), 'checkInvariants', Store())
		# saveIChecker = Assign([spot], Name(checkInvariantsName, Load()))
		# callIChecker = Expr(Call(Name(checkInvariantsName, Load()), [], []))
		# assemble function body preamble
		preamble = [
			definePChecker,# savePChecker, callPChecker,
			defineIChecker,# saveIChecker, callIChecker,
		]
		return preamble

	def visit_Yield(self, node):
		if self.inCompose:
			self.parseError(node, f'"yield" is not allowed inside a {composeBlock} block')
		if self.inBehavior:
			self.parseError(node, '"yield" is not allowed inside a behavior')
		return self.generic_visit(node)

	def visit_YieldFrom(self, node):
		if self.inCompose:
			self.parseError(node, f'"yield from" is not allowed inside a {composeBlock} block')
		if self.inBehavior:
			self.parseError(node, '"yield from" is not allowed inside a behavior')
		return self.generic_visit(node)

	def visit_ClassDef(self, node):
		"""Handle Scenic constructs parsed as class definitions.

		In particular:
		  * transform Scenic class definitions into ordinary Python ones;
		  * leave ordinary Python class definitions alone.
		"""
		if node.name in self.constructors:		# Scenic class definition
			return self.transformScenicClass(node)
		else:		# ordinary Python class
			for base in node.bases:
				name = None
				if isinstance(base, Call):
					name = base.func.id
				elif isinstance(base, Name):
					name = base.id
				if name is not None and name in self.constructors:
					self.parseError(node,
									f'Python class {node.name} derives from Scenic class {name}')
			return self.generic_visit(node)

	def transformScenicClass(self, node):
		"""Process property defaults for Scenic classes."""
		newBody = []
		for child in node.body:
			child = self.visit(child)
			if isinstance(child, AnnAssign):	# default value for property
				origValue = child.annotation
				target = child.target
				# extract any attributes for this property
				metaAttrs = []
				if isinstance(target, Subscript):
					sl = target.slice
					if isinstance(sl, Index):	# needed for compatibility with Python 3.8 and earlier
						sl = sl.value
					if isinstance(sl, Name):
						metaAttrs.append(sl.id)
					elif isinstance(sl, Tuple):
						for elt in sl.elts:
							if not isinstance(elt, Name):
								self.parseError(elt,
									'malformed attributes for property default')
							metaAttrs.append(elt.id)
					else:
						self.parseError(sl, 'malformed attributes for property default')
					newTarget = Name(target.value.id, Store())
					copy_location(newTarget, target)
					target = newTarget
				# find dependencies of the default value
				properties = AttributeFinder.find('self', origValue)
				# create default value object
				args = [
					Set([Str(prop) for prop in properties]),
					Set([Str(attr) for attr in metaAttrs]),
					Lambda(selfArg, origValue)
				]
				value = Call(Name(createDefault, Load()), args, [])
				copy_location(value, origValue)
				newChild = AnnAssign(
					target=target, annotation=value,
					value=None, simple=True)
				child = copy_location(newChild, child)
			newBody.append(child)
		node.body = newBody
		return node

def translateParseTree(tree, constructors, filename):
	"""Modify the Python AST to produce the desired Scenic semantics."""
	surgeon = ASTSurgeon(constructors, filename)
	tree = fix_missing_locations(surgeon.visit(tree))
	return tree, surgeon.requirements

### TRANSLATION PHASE FIVE: AST compilation

def compileTranslatedTree(tree, filename):
	try:
		return compile(tree, filename, 'exec')
	except SyntaxError as e:
		raise PythonParseError(e) from None

### TRANSLATION PHASE SIX: Python execution

def executeCodeIn(code, namespace):
	"""Execute the final translated Python code in the given namespace."""
	exec(code, namespace)

### TRANSLATION PHASE SEVEN: scenario construction

def storeScenarioStateIn(namespace, requirementSyntax):
	"""Post-process an executed Scenic module, extracting state from the veneer."""

	# Save requirement syntax and other module-level information
	moduleScenario = veneer.currentScenario
	factory = veneer.simulatorFactory
	bns = gatherBehaviorNamespacesFrom(moduleScenario._behaviors)
	def handle(scenario):
		scenario._requirementSyntax = requirementSyntax
		if isinstance(scenario, type):
			scenario._simulatorFactory = staticmethod(factory)
		else:
			scenario._simulatorFactory = factory
		scenario._behaviorNamespaces = bns
	handle(moduleScenario)
	namespace['_scenarios'] = tuple(veneer.scenarios)
	for scenarioClass in veneer.scenarios:
		handle(scenarioClass)

	# Extract requirements, scan for relations used for pruning, and create closures
	# (only for top-level scenario; modular scenarios will be handled when instantiated)
	moduleScenario._compileRequirements()

	# Save global parameters
	for name, value in veneer._globalParameters.items():
		if needsLazyEvaluation(value):
			raise InvalidScenarioError(f'parameter {name} uses value {value}'
									   ' undefined outside of object definition')
	for scenario in veneer.scenarios:
		scenario._bindGlobals(veneer._globalParameters)
	moduleScenario._bindGlobals(veneer._globalParameters)

	namespace['_scenario'] = moduleScenario

def gatherBehaviorNamespacesFrom(behaviors):
	"""Gather any global namespaces which could be referred to by behaviors.

	We'll need to rebind any sampled values in them at runtime.
	"""
	behaviorNamespaces = {}
	def registerNamespace(modName, ns):
		if modName not in behaviorNamespaces:
			behaviorNamespaces[modName] = ns
		else:
			assert behaviorNamespaces[modName] is ns
			return
		for name, value in ns.items():
			if (isinstance(value, types.ModuleType)
				and getattr(value, '_isScenicModule', False)):
				registerNamespace(value.__name__, value.__dict__)
			else:
				# Convert values requiring sampling to Distributions
				dval = toDistribution(value)
				if dval is not value:
					ns[name] = dval
	for behavior in behaviors:
		modName = behavior.__module__
		globalNamespace = behavior.makeGenerator.__globals__
		registerNamespace(modName, globalNamespace)
	return behaviorNamespaces

def constructScenarioFrom(namespace, scenarioName=None):
	"""Build a Scenario object from an executed Scenic module."""
	modularScenarios = namespace['_scenarios']
	if scenarioName:
		ty = namespace.get(scenarioName, None)
		if not (isinstance(ty, type) and issubclass(ty, dynamics.DynamicScenario)):
			raise RuntimeError(f'no scenario "{scenarioName}" found')
		if ty._requiresArguments():
			raise RuntimeError(f'cannot instantiate scenario "{scenarioName}"'
			                   ' with no arguments') from None

		dynScenario = ty()
	elif len(modularScenarios) > 1:
		raise RuntimeError('multiple choices for scenario to run '
		                   '(specify using the --scenario option)')
	elif modularScenarios and not modularScenarios[0]._requiresArguments():
		dynScenario = modularScenarios[0]()
	else:
		dynScenario = namespace['_scenario']

	if not dynScenario._prepared:	# true for all except top-level scenarios
		# Execute setup block (if any) to create objects and requirements;
		# extract any requirements and scan for relations used for pruning
		dynScenario._prepare(delayPreconditionCheck=True)
	scenario = dynScenario._toScenario(namespace)

	# Prune infeasible parts of the space
	if usePruning:
		pruning.prune(scenario, verbosity=verbosity)

	return scenario<|MERGE_RESOLUTION|>--- conflicted
+++ resolved
@@ -51,7 +51,7 @@
 from ast import Return, Raise, If, UnaryOp, Not, ClassDef, Nonlocal, Global, Compare, Is, Try
 from ast import Break, Continue, AsyncFunctionDef, Pass, While
 
-from scenic.core.distributions import Samplable, needsSampling, toDistribution
+from scenic.core.distributions import Samplable, RejectionException, needsSampling, toDistribution
 from scenic.core.lazy_eval import needsLazyEvaluation
 from scenic.core.object_types import _Constructible
 import scenic.core.errors as errors
@@ -323,14 +323,10 @@
 	recordStatement,
 }
 twoWordStatements = {
-<<<<<<< HEAD
 	requireAlwaysStatement, requireEventuallyStatement,
 	terminateWhenStatement, terminateAfterStatement,
 	recordInitialStatement, recordFinalStatement,
-=======
-	requireAlwaysStatement, terminateWhenStatement, terminateAfterStatement,
-	*invokeVariants,
->>>>>>> d69009a8
+	*invokeVariants
 }
 threeWordStatements = { terminateSimulationWhenStatement }
 
@@ -1890,19 +1886,18 @@
 			oldStatements = node.body
 		# find precondition and invariant definitions
 		for statement in oldStatements:
-			if (isinstance(statement, AnnAssign)
-				and isinstance(statement.target, Name)
-				and statement.value is None
-				and statement.simple):
+			if isinstance(statement, AsyncFunctionDef):
 				group = None
-				if statement.target.id == 'precondition':
+				if statement.name == 'precondition':
 					group = preconditions
-				elif statement.target.id == 'invariant':
+				elif statement.name == 'invariant':
 					group = invariants
 				else:
 					self.parseError(statement, 'unknown type of behavior attribute')
+				if len(statement.body) != 1 or not isinstance(statement.body[0], Expr):
+					self.parseError(statement.body, f'malformed behavior {statement.name}')
 				self.inGuard = True
-				test = self.visit(statement.annotation)
+				test = self.visit(statement.body[0].value)
 				self.inGuard = False
 				assert isinstance(test, ast.AST)
 				group.append(test)
@@ -1942,10 +1937,7 @@
 			check = If(test=UnaryOp(Not(), precondition), body=[throw], orelse=[])
 			precondChecks.append(copy_location(check, precondition))
 		definePChecker = FunctionDef(checkPreconditionsName, args,
-									precondChecks + [ast.Pass()], [], None)
-		#spot = Attribute(Name(behaviorArgName, Load()), 'checkPreconditions', Store())
-		#savePChecker = Assign([spot], Name(checkPreconditionsName, Load()))
-		#callPChecker = Expr(Call(Name(checkPreconditionsName, Load()), [], []))
+		                             precondChecks + [ast.Pass()], [], None)
 		# generate invariant checker
 		invChecks = []
 		for invariant in invariants:
@@ -1957,13 +1949,10 @@
 			invChecks.append(copy_location(check, invariant))
 		defineIChecker = FunctionDef(checkInvariantsName, args,
 		                             invChecks + [ast.Pass()], [], None)
-		# spot = Attribute(Name(behaviorArgName, Load()), 'checkInvariants', Store())
-		# saveIChecker = Assign([spot], Name(checkInvariantsName, Load()))
-		# callIChecker = Expr(Call(Name(checkInvariantsName, Load()), [], []))
 		# assemble function body preamble
 		preamble = [
-			definePChecker,# savePChecker, callPChecker,
-			defineIChecker,# saveIChecker, callIChecker,
+			definePChecker,
+			defineIChecker,
 		]
 		return preamble
 
@@ -2065,7 +2054,11 @@
 
 def executeCodeIn(code, namespace):
 	"""Execute the final translated Python code in the given namespace."""
-	exec(code, namespace)
+	try:
+		exec(code, namespace)
+	except RejectionException as e:
+		# Could detect statically that the scenario has probability zero
+		raise InvalidScenarioError(e.args[0]) from None
 
 ### TRANSLATION PHASE SEVEN: scenario construction
 
