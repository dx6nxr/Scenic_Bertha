"""Library of useful behaviors for dynamic agents in driving scenarios.

These behaviors are automatically imported when using the driving domain.
"""

import math

from scenic.domains.driving.actions import *
import scenic.domains.driving.model as _model
from scenic.domains.driving.roads import ManeuverType

def concatenateCenterlines(centerlines=[]):
    return PolylineRegion.unionAll(centerlines)

behavior ConstantThrottleBehavior(x):
    while True:
        take SetThrottleAction(x), SetReverseAction(False), SetHandBrakeAction(False)

behavior DriveAvoidingCollisions(target_speed=25, avoidance_threshold=10):
    try:
        do FollowLaneBehavior(target_speed=target_speed)
    interrupt when self.distanceToClosest(_model.Vehicle) <= avoidance_threshold:
        take SetThrottleAction(0), SetBrakeAction(1)

behavior AccelerateForwardBehavior():
    take SetReverseAction(False), SetHandBrakeAction(False), SetThrottleAction(0.5)

behavior WalkForwardBehavior():
    """Walk forward behavior for pedestrians.

    It will uniformly randomly choose either end of the sidewalk that the pedestrian is on, and have the pedestrian walk towards the endpoint.
    """
    current_sidewalk = _model.network.sidewalkAt(self.position)
    end_point = Uniform(*current_sidewalk.centerline.points)
    end_vec = end_point[0] @ end_point[1]
    normal_vec = Vector.normalized(end_vec)
    take WalkTowardsAction(goal_position=normal_vec), SetSpeedAction(speed=1)

behavior ConstantThrottleBehavior(x):
    take SetThrottleAction(x)

behavior FollowLaneBehavior(target_speed = 10, laneToFollow=None, turn_speed=None, is_oppositeTraffic=False):
    """ 
    Follow's the lane on which the vehicle is at, unless the laneToFollow is specified.
    Once the vehicle reaches an intersection, by default, the vehicle will take the straight route.
    If straight route is not available, then any availble turn route will be taken, uniformly randomly. 
    If turning at the intersection, the vehicle will slow down to make the turn, safely. 

    This behavior does not terminate. A recommended use of the behavior is to accompany it with condition,
    e.g. do FollowLaneBehavior() until ...

    :param target_speed: Its unit is in m/s. By default, it is set to 10 m/s
    :param laneToFollow: If the lane to follow is different from the lane that the vehicle is on, this parameter can be used to specify that lane. By default, this variable will be set to None, which means that the vehicle will follow the lane that it is currently on.
    """

    past_steer_angle = 0
    past_speed = 0 # making an assumption here that the agent starts from zero speed
    if laneToFollow is None:
        current_lane = self.lane
    else:
        current_lane = laneToFollow

    current_centerline = current_lane.centerline
    in_turning_lane = False # assumption that the agent is not instantiated within a connecting lane
    intersection_passed = False
    entering_intersection = False # assumption that the agent is not instantiated within an intersection
    end_lane = None
    original_target_speed = target_speed
    if turn_speed is None:
        TARGET_SPEED_FOR_TURNING = target_speed / 2
    else:
        TARGET_SPEED_FOR_TURNING = 5 # KM/H
    TRIGGER_DISTANCE_TO_SLOWDOWN = 10 # FOR TURNING AT INTERSECTIONS

    if current_lane.maneuvers != ():
        nearby_intersection = current_lane.maneuvers[0].intersection
        if nearby_intersection == None:
            nearby_intersection = current_lane.centerline[-1]
    else:
        nearby_intersection = current_lane.centerline[-1]
    
    # instantiate longitudinal and lateral controllers
    _lon_controller, _lat_controller = simulation().getLaneFollowingControllers(self)

    while True:

        if self.speed is not None:
            current_speed = self.speed
        else:
            current_speed = past_speed

        if not entering_intersection and (distance from self.position to nearby_intersection) < TRIGGER_DISTANCE_TO_SLOWDOWN:
            entering_intersection = True
            intersection_passed = False
            straight_manuevers = filter(lambda i: i.type == ManeuverType.STRAIGHT, current_lane.maneuvers)

            if len(straight_manuevers) > 0:
                select_maneuver = Uniform(*straight_manuevers)
            else:
                if len(current_lane.maneuvers) > 0:
                    select_maneuver = Uniform(*current_lane.maneuvers)
                else:
                    take SetBrakeAction(1.0)
                    break

            # assumption: there always will be a maneuver
            if select_maneuver.connectingLane != None:
                current_centerline = concatenateCenterlines([current_centerline, select_maneuver.connectingLane.centerline, \
                    select_maneuver.endLane.centerline])
            else:
                current_centerline = concatenateCenterlines([current_centerline, select_maneuver.endLane.centerline])

            current_lane = select_maneuver.endLane
            end_lane = current_lane

            if current_lane.maneuvers != ():
                nearby_intersection = current_lane.maneuvers[0].intersection
                if nearby_intersection == None:
                    nearby_intersection = current_lane.centerline[-1]
            else:
                nearby_intersection = current_lane.centerline[-1]

            if select_maneuver.type != ManeuverType.STRAIGHT:
                in_turning_lane = True
                target_speed = TARGET_SPEED_FOR_TURNING

                do TurnBehavior(trajectory = current_centerline)


        if (end_lane is not None) and (self.position in end_lane) and not intersection_passed:
            intersection_passed = True
            in_turning_lane = False
            entering_intersection = False 
            target_speed = original_target_speed
            _lon_controller, _lat_controller = simulation().getLaneFollowingControllers(self)

        nearest_line_points = current_centerline.nearestSegmentTo(self.position)
        nearest_line_segment = PolylineRegion(nearest_line_points)
        cte = nearest_line_segment.signedDistanceTo(self.position)
        if is_oppositeTraffic:
            cte = -cte

        speed_error = target_speed - current_speed

        # compute throttle : Longitudinal Control
        throttle = _lon_controller.run_step(speed_error)

       # Initialize smoothed_steer_angle somewhere in your code, possibly the same as the initial steer angle
        smoothed_steer_angle = 0  # Example initialization

        # Define the smoothing factor
        alpha = 0.8  # Example value, adjust based on testing

        # Inside your loop or function where you update the steering angle
        current_steer_angle = _lat_controller.run_step(cte)
        smoothed_steer_angle = alpha * current_steer_angle + (1 - alpha) * smoothed_steer_angle

        # Use smoothed_steer_angle for steering actions

        take RegulatedControlAction(throttle, smoothed_steer_angle, past_steer_angle)
        past_steer_angle = current_steer_angle
        past_speed = current_speed

behavior FollowLaneRightEdgeBehavior(target_speed = 10, laneToFollow=None, is_oppositeTraffic=False):
    """ 
    Follow's the lane on which the vehicle is at, unless the laneToFollow is specified.
    Once the vehicle reaches an intersection, by default, the vehicle will take the straight route.
    If straight route is not available, then any availble turn route will be taken, uniformly randomly. 
    If turning at the intersection, the vehicle will slow down to make the turn, safely. 

    This behavior does not terminate. A recommended use of the behavior is to accompany it with condition,
    e.g. do FollowLaneBehavior() until ...

    :param target_speed: Its unit is in m/s. By default, it is set to 10 m/s
    :param laneToFollow: If the lane to follow is different from the lane that the vehicle is on, this parameter can be used to specify that lane. By default, this variable will be set to None, which means that the vehicle will follow the lane that it is currently on.
    """

    past_steer_angle = 0
    past_speed = 0 # making an assumption here that the agent starts from zero speed
    if laneToFollow is None:
        current_lane = self.lane
    else:
        current_lane = laneToFollow

    current_rightEdge = current_lane.rightDrivingEdge  
    in_turning_lane = False # assumption that the agent is not instantiated within a connecting lane
    intersection_passed = False
    entering_intersection = False # assumption that the agent is not instantiated within an intersection
    end_lane = None
    original_target_speed = target_speed
    TARGET_SPEED_FOR_TURNING = target_speed # KM/H
    TRIGGER_DISTANCE_TO_SLOWDOWN = 10 # FOR TURNING AT INTERSECTIONS

    if current_lane.maneuvers != ():
        nearby_intersection = current_lane.maneuvers[0].intersection
        if nearby_intersection == None:
            nearby_intersection = current_lane.rightDrivingEdge
    else:
        nearby_intersection = current_lane.rightDrivingEdge
    
    # instantiate longitudinal and lateral controllers
    _lon_controller, _lat_controller = simulation().getLaneFollowingControllers(self)

    while True:

        if self.speed is not None:
            current_speed = self.speed
        else:
            current_speed = past_speed

        if not entering_intersection and (distance from self.position to nearby_intersection) < TRIGGER_DISTANCE_TO_SLOWDOWN:
            entering_intersection = True
            intersection_passed = False
            straight_manuevers = filter(lambda i: i.type == ManeuverType.STRAIGHT, current_lane.maneuvers)

            if len(straight_manuevers) > 0:
                select_maneuver = Uniform(*straight_manuevers)
            else:
                if len(current_lane.maneuvers) > 0:
                    select_maneuver = Uniform(*current_lane.maneuvers)
                else:
                    take SetBrakeAction(1.0)
                    break

            # assumption: there always will be a maneuver
            if select_maneuver.connectingLane != None:
                current_rightEdge = concatenateCenterlines([current_rightEdge, select_maneuver.connectingLane.rightDrivingEdge, \
                    select_maneuver.endLane.rightDrivingEdge])
            else:
                current_rightEdge = concatenateCenterlines([current_rightEdge, select_maneuver.endLane.rightDrivingEdge])

            current_lane = select_maneuver.endLane
            end_lane = current_lane

            if current_lane.maneuvers != ():
                nearby_intersection = current_lane.maneuvers[0].intersection
                if nearby_intersection == None:
                    nearby_intersection = current_lane.rightDrivingEdge
            else:
                nearby_intersection = current_lane.rightDrivingEdge

            if select_maneuver.type != ManeuverType.STRAIGHT:
                in_turning_lane = True
                target_speed = TARGET_SPEED_FOR_TURNING

                do TurnBehavior(trajectory = current_rightEdge)


        if (end_lane is not None) and (self.position in end_lane) and not intersection_passed:
            intersection_passed = True
            in_turning_lane = False
            entering_intersection = False 
            target_speed = original_target_speed
            _lon_controller, _lat_controller = simulation().getLaneFollowingControllers(self)

        nearest_line_points = current_rightEdge.nearestSegmentTo(self.position)
        nearest_line_segment = PolylineRegion(nearest_line_points)
        cte = nearest_line_segment.signedDistanceTo(self.position)
        if is_oppositeTraffic:
            cte = -cte

        speed_error = target_speed - current_speed

        # compute throttle : Longitudinal Control
        throttle = _lon_controller.run_step(speed_error)

        # compute steering : Lateral Control
        current_steer_angle = _lat_controller.run_step(cte)

        take RegulatedControlAction(throttle, current_steer_angle, past_steer_angle)
        past_steer_angle = current_steer_angle
        past_speed = current_speed


behavior FollowTrajectoryBehavior(target_speed = 10, trajectory = None, turn_speed=None, side='center'):
    """ 
    Follows the given trajectory. The behavior terminates once the end of the trajectory is reached.

    :param target_speed: Its unit is in m/s. By default, it is set to 10 m/s
    :param trajectory: It is a list of sequential lanes to track, from the lane that the vehicle is initially on to the lane it should end up on.  
    """

    assert trajectory is not None
    assert isinstance(trajectory, list)
    if turn_speed is None:
        turn_speed = target_speed / 2

    brakeIntensity = 1.0
    distanceToEndpoint = 5 # meters

    if side == 'center':
        traj_centerline = [traj.centerline for traj in trajectory]
    elif side == 'right':
        traj_centerline = [traj.rightDrivingEdge for traj in trajectory]
    elif side == 'left':
        traj_centerline = [traj.leftDrivingEdge for traj in trajectory]
    else:
        raise ValueError("side should be either 'center', 'right', or 'left'")
    trajectory_centerline = concatenateCenterlines(traj_centerline)

    # instantiate longitudinal and lateral controllers
    _lon_controller,_lat_controller = simulation().getLaneFollowingControllers(self)
    past_steer_angle = 0
    
    if trajectory[-1].maneuvers:
        end_intersection = trajectory[-1].maneuvers[0].intersection
        if end_intersection == None:
            end_intersection = trajectory[-1].centerline[-1]
    else:
        end_intersection = trajectory[-1].centerline[-1]

    while True:
        if self in _model.network.intersectionRegion:
            do TurnBehavior(trajectory_centerline, target_speed=turn_speed)

        if (distance from self to end_intersection) < distanceToEndpoint:
            break

        if self.speed is not None:
            current_speed = self.speed
        else:
            current_speed = 0

        cte = trajectory_centerline.signedDistanceTo(self.position)
        speed_error = target_speed - current_speed

        # compute throttle : Longitudinal Control
        throttle = _lon_controller.run_step(speed_error)

        # compute steering : Latitudinal Control
        current_steer_angle = _lat_controller.run_step(cte)

        take RegulatedControlAction(throttle, current_steer_angle, past_steer_angle)
        past_steer_angle = current_steer_angle

behavior FollowTrajectoryConstantThrottleBehavior(target_speed = 10, trajectory = None, turn_speed=None, side='center', throttle=0.5):
    """ 
    Follows the given trajectory. The behavior terminates once the end of the trajectory is reached.

    :param target_speed: Its unit is in m/s. By default, it is set to 10 m/s
    :param trajectory: It is a list of sequential lanes to track, from the lane that the vehicle is initially on to the lane it should end up on.  
    """

    assert trajectory is not None
    assert isinstance(trajectory, list)

    #find where the vehicle is on the trajectory
    current_lane = self.lane
    if current_lane != None:
        for i in range(len(trajectory)-1):
            if current_lane == trajectory[i]:
                trajectory = trajectory[i:]

    if turn_speed is None:
        turn_speed = target_speed / 2

    brakeIntensity = 1.0
    distanceToEndpoint = 5 # meters

    if side == 'center':
        traj_centerline = [traj.centerline for traj in trajectory]
    elif side == 'right':
        traj_centerline = [traj.rightDrivingEdge for traj in trajectory]
    elif side == 'left':
        traj_centerline = [traj.leftDrivingEdge for traj in trajectory]
    else:
        raise ValueError("side should be either 'center', 'right', or 'left'")
    trajectory_centerline = concatenateCenterlines(traj_centerline)

    # instantiate longitudinal and lateral controllers
    _lon_controller,_lat_controller = simulation().getLaneFollowingControllers(self)
    past_steer_angle = 0
    
    if trajectory[-1].maneuvers:
        end_intersection = trajectory[-1].maneuvers[0].intersection
        if end_intersection == None:
            end_intersection = trajectory[-1].centerline[-1]
    else:
        end_intersection = trajectory[-1].centerline[-1]

    while True:
        if self in _model.network.intersectionRegion:
            do TurnBehavior(trajectory_centerline, target_speed=turn_speed)
<<<<<<< HEAD
=======
            throttle = throttle / 2
>>>>>>> fdd0bff6

        if (distance from self to end_intersection) < distanceToEndpoint:
            break

        if self.speed is not None:
            current_speed = self.speed
        else:
            current_speed = 0

        cte = trajectory_centerline.signedDistanceTo(self.position)
        speed_error = target_speed - current_speed


        # compute steering : Latitudinal Control
        current_steer_angle = _lat_controller.run_step(cte)

        take RegulatedControlAction(throttle, current_steer_angle, past_steer_angle)
        past_steer_angle = current_steer_angle



behavior TurnBehavior(trajectory, target_speed=6):
    """
    This behavior uses a controller specifically tuned for turning at an intersection.
    This behavior is only operational within an intersection, 
    it will terminate if the vehicle is outside of an intersection. 
    """

    if isinstance(trajectory, PolylineRegion):
        trajectory_centerline = trajectory
    else:
        trajectory_centerline = concatenateCenterlines([traj.centerline for traj in trajectory])

    # instantiate longitudinal and lateral controllers
    _lon_controller, _lat_controller = simulation().getTurningControllers(self)

    past_steer_angle = 0

    while self in _model.network.intersectionRegion:
        if self.speed is not None:
            current_speed = self.speed
        else:
            current_speed = 0

        cte = trajectory_centerline.signedDistanceTo(self.position)
        speed_error = target_speed - current_speed

        # compute throttle : Longitudinal Control
        throttle = _lon_controller.run_step(speed_error)

        # compute steering : Latitudinal Control
        current_steer_angle = _lat_controller.run_step(cte)

        take RegulatedControlAction(throttle, current_steer_angle, past_steer_angle)
        past_steer_angle = current_steer_angle


behavior LaneChangeBehavior(laneSectionToSwitch, is_oppositeTraffic=False, target_speed=10):

    """
    is_oppositeTraffic should be specified as True only if the laneSectionToSwitch to has
    the opposite traffic direction to the initial lane from which the vehicle started LaneChangeBehavior
    e.g. refer to the use of this flag in examples/carla/Carla_Challenge/carlaChallenge6.scenic
    """

    brakeIntensity = 1.0
    distanceToEndpoint = 3 # meters

    current_lane = laneSectionToSwitch.lane
    traj_centerline = [current_lane.centerline]
    trajectory_centerline = concatenateCenterlines(traj_centerline)

    if current_lane.maneuvers != ():
        nearby_intersection = current_lane.maneuvers[0].intersection
        if nearby_intersection == None:
            nearby_intersection = current_lane.centerline[-1]
    else:
        nearby_intersection = current_lane.centerline[-1]

    # instantiate longitudinal and lateral controllers
    _lon_controller, _lat_controller = simulation().getLaneChangingControllers(self)

    past_steer_angle = 0

    if not is_oppositeTraffic:
        traj_endpoint = current_lane.centerline[-1]
    else:
        traj_endpoint = current_lane.centerline[0]

    while True:
        if abs(trajectory_centerline.signedDistanceTo(self.position)) < 0.1:
            break        
        if (distance from self to nearby_intersection) < distanceToEndpoint:
            straight_manuevers = filter(lambda i: i.type == ManeuverType.STRAIGHT, current_lane.maneuvers)

            if len(straight_manuevers) > 0:
                select_maneuver = Uniform(*straight_manuevers)
            else:
                if len(current_lane.maneuvers) > 0:
                    select_maneuver = Uniform(*current_lane.maneuvers)
                else:
                    take SetBrakeAction(1.0)
                    break

            # assumption: there always will be a maneuver
            if select_maneuver.connectingLane != None:
                trajectory_centerline = concatenateCenterlines([trajectory_centerline, select_maneuver.connectingLane.centerline, \
                    select_maneuver.endLane.centerline])
            else:
                trajectory_centerline = concatenateCenterlines([trajectory_centerline, select_maneuver.endLane.centerline])

            current_lane = select_maneuver.endLane

        if self.speed is not None:
            current_speed = self.speed
        else:
            current_speed = 0

        cte = trajectory_centerline.signedDistanceTo(self.position)
        if is_oppositeTraffic: # [bypass] when crossing over the yellowline to opposite traffic lane 
            cte = -cte

        speed_error = target_speed - current_speed

        # compute throttle : Longitudinal Control
        throttle = _lon_controller.run_step(speed_error)

        # compute steering : Latitudinal Control
        current_steer_angle = _lat_controller.run_step(cte)

        take RegulatedControlAction(throttle, current_steer_angle, past_steer_angle)
        past_steer_angle = current_steer_angle<|MERGE_RESOLUTION|>--- conflicted
+++ resolved
@@ -381,10 +381,7 @@
     while True:
         if self in _model.network.intersectionRegion:
             do TurnBehavior(trajectory_centerline, target_speed=turn_speed)
-<<<<<<< HEAD
-=======
             throttle = throttle / 2
->>>>>>> fdd0bff6
 
         if (distance from self to end_intersection) < distanceToEndpoint:
             break
