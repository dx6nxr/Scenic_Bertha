"""Library of useful behaviors for dynamic agents in driving scenarios.

These behaviors are automatically imported when using the driving domain.
"""

import math

from scenic.domains.driving.actions import *
import scenic.domains.driving.model as _model
from scenic.domains.driving.roads import ManeuverType

def concatenateCenterlines(centerlines=[]):
    return PolylineRegion.unionAll(centerlines)

behavior ConstantThrottleBehavior(x):
    while True:
        take SetThrottleAction(x), SetReverseAction(False), SetHandBrakeAction(False)

behavior DriveAvoidingCollisions(target_speed=25, avoidance_threshold=10):
    try:
        do FollowLaneBehavior(target_speed=target_speed)
    interrupt when self.distanceToClosest(_model.Vehicle) <= avoidance_threshold:
        take SetThrottleAction(0), SetBrakeAction(1)

behavior AccelerateForwardBehavior():
    take SetReverseAction(False), SetHandBrakeAction(False), SetThrottleAction(0.5)

behavior WalkForwardBehavior():
    """Walk forward behavior for pedestrians.

    It will uniformly randomly choose either end of the sidewalk that the pedestrian is on, and have the pedestrian walk towards the endpoint.
    """
    current_sidewalk = _model.network.sidewalkAt(self.position)
    end_point = Uniform(*current_sidewalk.centerline.points)
    end_vec = end_point[0] @ end_point[1]
    normal_vec = Vector.normalized(end_vec)
    take WalkTowardsAction(goal_position=normal_vec), SetSpeedAction(speed=1)

behavior ConstantThrottleBehavior(x):
    take SetThrottleAction(x)

<<<<<<< HEAD
behavior FollowLaneBehavior(target_speed = 10, laneToFollow=None, is_oppositeTraffic=False, side="middle"):
    """ 
=======
behavior FollowLaneBehavior(target_speed = 10, laneToFollow=None, is_oppositeTraffic=False):
    """
>>>>>>> c1003e9b
    Follow's the lane on which the vehicle is at, unless the laneToFollow is specified.
    Once the vehicle reaches an intersection, by default, the vehicle will take the straight route.
    If straight route is not available, then any availble turn route will be taken, uniformly randomly.
    If turning at the intersection, the vehicle will slow down to make the turn, safely.

    This behavior does not terminate. A recommended use of the behavior is to accompany it with condition,
    e.g. do FollowLaneBehavior() until ...

    :param target_speed: Its unit is in m/s. By default, it is set to 10 m/s
    :param laneToFollow: If the lane to follow is different from the lane that the vehicle is on, this parameter can be used to specify that lane. By default, this variable will be set to None, which means that the vehicle will follow the lane that it is currently on.
    """
    
    past_steer_angle = 0
    past_speed = 0 # making an assumption here that the agent starts from zero speed
    if laneToFollow is None:
        current_lane = self.lane
    else:
        current_lane = laneToFollow

    if side == "middle":
        current_centerline = current_lane.centerline
    elif side == "left":
        current_centerline = current_lane.leftDrivingEdge
    elif side == "right":
        current_centerline = current_lane.rightDrivingEdge

    in_turning_lane = False # assumption that the agent is not instantiated within a connecting lane
    intersection_passed = False
    entering_intersection = False # assumption that the agent is not instantiated within an intersection
    end_lane = None
    original_target_speed = target_speed
    TARGET_SPEED_FOR_TURNING = 5 # KM/H
    TRIGGER_DISTANCE_TO_SLOWDOWN = 10 # FOR TURNING AT INTERSECTIONS

    if current_lane.maneuvers != ():
        nearby_intersection = current_lane.maneuvers[0].intersection
        if nearby_intersection == None:
            if side == "middle":
                nearby_intersection = current_lane.centerline[-1]
            elif side == "left":
                nearby_intersection = current_lane.leftDrivingEdge[-1]
            elif side == "right":
                nearby_intersection = current_lane.rightDrivingEdge[-1]
    else:
<<<<<<< HEAD
        if side == "middle":
            nearby_intersection = current_lane.centerline[-1]
        elif side == "left":
            nearby_intersection = current_lane.leftDrivingEdge[-1]
        elif side == "right":
            nearby_intersection = current_lane.rightDrivingEdge[-1]
    
=======
        nearby_intersection = current_lane.centerline[-1]

>>>>>>> c1003e9b
    # instantiate longitudinal and lateral controllers
    _lon_controller, _lat_controller = simulation().getLaneFollowingControllers(self)

    while True:

        if self.speed is not None:
            current_speed = self.speed
        else:
            current_speed = past_speed

        if not entering_intersection and (distance from self.position to nearby_intersection) < TRIGGER_DISTANCE_TO_SLOWDOWN:
            entering_intersection = True
            intersection_passed = False
            straight_manuevers = filter(lambda i: i.type == ManeuverType.STRAIGHT, current_lane.maneuvers)

            if len(straight_manuevers) > 0:
                select_maneuver = Uniform(*straight_manuevers)
            else:
                if len(current_lane.maneuvers) > 0:
                    select_maneuver = Uniform(*current_lane.maneuvers)
                else:
                    take SetBrakeAction(1.0)
                    break

            # assumption: there always will be a maneuver
            if select_maneuver.connectingLane != None:
                if side == "middle":
                    current_centerline = concatenateCenterlines([current_centerline, select_maneuver.connectingLane.centerline, \
                        select_maneuver.endLane.centerline])
                elif side == "left":
                    current_centerline = concatenateCenterlines([current_centerline, select_maneuver.connectingLane.leftDrivingEdge, \
                        select_maneuver.endLane.leftDrivingEdge])
                elif side == "right":
                    current_centerline = concatenateCenterlines([current_centerline, select_maneuver.connectingLane.rightDrivingEdge, \
                        select_maneuver.endLane.rightDrivingEdge])
            else:
                if side == "middle":
                    current_centerline = concatenateCenterlines([current_centerline, select_maneuver.endLane.centerline])
                elif side == "left":
                    current_centerline = concatenateCenterlines([current_centerline, select_maneuver.endLane.leftDrivingEdge])
                elif side == "right":
                    current_centerline = concatenateCenterlines([current_centerline, select_maneuver.endLane.rightDrivingEdge])

            current_lane = select_maneuver.endLane
            end_lane = current_lane

            if current_lane.maneuvers != ():
                nearby_intersection = current_lane.maneuvers[0].intersection
                if nearby_intersection == None:
                    if side == "middle":
                        nearby_intersection = current_lane.centerline[-1]
                    elif side == "left":
                        nearby_intersection = current_lane.leftDrivingEdge[-1]
                    elif side == "right":
                        nearby_intersection = current_lane.rightDrivingEdge[-1]
            else:
                if side == "middle":
                    nearby_intersection = current_lane.centerline[-1]
                elif side == "left":
                    nearby_intersection = current_lane.leftDrivingEdge[-1]
                elif side == "right":
                    nearby_intersection = current_lane.rightDrivingEdge[-1]

            if select_maneuver.type != ManeuverType.STRAIGHT:
                in_turning_lane = True
                target_speed = TARGET_SPEED_FOR_TURNING

                do TurnBehavior(trajectory = current_centerline)


        if (end_lane is not None) and (self.position in end_lane) and not intersection_passed:
            intersection_passed = True
            in_turning_lane = False
            entering_intersection = False
            target_speed = original_target_speed
            _lon_controller, _lat_controller = simulation().getLaneFollowingControllers(self)

        nearest_line_points = current_centerline.nearestSegmentTo(self.position)
        nearest_line_segment = PolylineRegion(nearest_line_points)
        cte = nearest_line_segment.signedDistanceTo(self.position)
        if is_oppositeTraffic:
            cte = -cte

        speed_error = target_speed - current_speed

        # compute throttle : Longitudinal Control
        throttle = _lon_controller.run_step(speed_error)

        # compute steering : Lateral Control
        current_steer_angle = _lat_controller.run_step(cte)

        take RegulatedControlAction(throttle, current_steer_angle, past_steer_angle)
        past_steer_angle = current_steer_angle
        past_speed = current_speed


<<<<<<< HEAD
behavior FollowTrajectoryBehavior(target_speed = 10, trajectory = None, turn_speed=None, side="middle"):
    """ 
=======
behavior FollowTrajectoryBehavior(target_speed = 10, trajectory = None, turn_speed=None):
    """
>>>>>>> c1003e9b
    Follows the given trajectory. The behavior terminates once the end of the trajectory is reached.

    :param target_speed: Its unit is in m/s. By default, it is set to 10 m/s
    :param trajectory: It is a list of sequential lanes to track, from the lane that the vehicle is initially on to the lane it should end up on.
    """

    assert trajectory is not None
    assert isinstance(trajectory, list)
    if turn_speed is None:
        turn_speed = target_speed / 2

    brakeIntensity = 1.0
    distanceToEndpoint = 5 # meters

    if side == "middle":
        traj_centerline = [traj.centerline for traj in trajectory]
    elif side == "left":
        traj_centerline = [traj.leftDrivingEdge for traj in trajectory]
    elif side == "right":
        traj_centerline = [traj.rightDrivingEdge for traj in trajectory] 
    trajectory_centerline = concatenateCenterlines(traj_centerline)

    # instantiate longitudinal and lateral controllers
    _lon_controller,_lat_controller = simulation().getLaneFollowingControllers(self)
    past_steer_angle = 0

    if trajectory[-1].maneuvers:
        end_intersection = trajectory[-1].maneuvers[0].intersection
        if end_intersection == None:
            end_intersection = trajectory[-1].centerline[-1]
    else:
        end_intersection = trajectory[-1].centerline[-1]

    while True:
        if self in _model.network.intersectionRegion:
            do TurnBehavior(trajectory_centerline, target_speed=turn_speed)

        if (distance from self to end_intersection) < distanceToEndpoint:
            break

        if self.speed is not None:
            current_speed = self.speed
        else:
            current_speed = 0

        cte = trajectory_centerline.signedDistanceTo(self.position)
        speed_error = target_speed - current_speed

        # compute throttle : Longitudinal Control
        throttle = _lon_controller.run_step(speed_error)

        # compute steering : Latitudinal Control
        current_steer_angle = _lat_controller.run_step(cte)

        take RegulatedControlAction(throttle, current_steer_angle, past_steer_angle)
        past_steer_angle = current_steer_angle

behavior FollowTrajectoryConstantThrottleBehavior(target_speed = 10, trajectory = None, turn_speed=None, side='center', throttle=0.5):
    """ 
    Follows the given trajectory. The behavior terminates once the end of the trajectory is reached.

    :param target_speed: Its unit is in m/s. By default, it is set to 10 m/s
    :param trajectory: It is a list of sequential lanes to track, from the lane that the vehicle is initially on to the lane it should end up on.  
    """

    assert trajectory is not None
    assert isinstance(trajectory, list)

    #find where the vehicle is on the trajectory
    current_lane = self.lane
    if current_lane != None:
        for i in range(len(trajectory)-1):
            if current_lane == trajectory[i]:
                trajectory = trajectory[i:]

    if turn_speed is None:
        turn_speed = target_speed / 2

    brakeIntensity = 1.0
    distanceToEndpoint = 5 # meters

    if side == 'center':
        traj_centerline = [traj.centerline for traj in trajectory]
    elif side == 'right':
        traj_centerline = [traj.rightDrivingEdge for traj in trajectory]
    elif side == 'left':
        traj_centerline = [traj.leftDrivingEdge for traj in trajectory]
    else:
        raise ValueError("side should be either 'center', 'right', or 'left'")
    trajectory_centerline = concatenateCenterlines(traj_centerline)

    # instantiate longitudinal and lateral controllers
    _lon_controller,_lat_controller = simulation().getLaneFollowingControllers(self)
    past_steer_angle = 0
    
    if trajectory[-1].maneuvers:
        end_intersection = trajectory[-1].maneuvers[0].intersection
        if end_intersection == None:
            end_intersection = trajectory[-1].centerline[-1]
    else:
        end_intersection = trajectory[-1].centerline[-1]

    while True:
        if self in _model.network.intersectionRegion:
            do TurnBehavior(trajectory_centerline, target_speed=turn_speed)
            throttle = throttle / 2

        if (distance from self to end_intersection) < distanceToEndpoint:
            break

        if self.speed is not None:
            current_speed = self.speed
        else:
            current_speed = 0

        cte = trajectory_centerline.signedDistanceTo(self.position)
        speed_error = target_speed - current_speed


        # compute steering : Latitudinal Control
        current_steer_angle = _lat_controller.run_step(cte)

        take RegulatedControlAction(throttle, current_steer_angle, past_steer_angle)
        past_steer_angle = current_steer_angle



behavior TurnBehavior(trajectory, target_speed=6):
    """
    This behavior uses a controller specifically tuned for turning at an intersection.
    This behavior is only operational within an intersection,
    it will terminate if the vehicle is outside of an intersection.
    """

    if isinstance(trajectory, PolylineRegion):
        trajectory_centerline = trajectory
    else:
        trajectory_centerline = concatenateCenterlines([traj.centerline for traj in trajectory])

    # instantiate longitudinal and lateral controllers
    _lon_controller, _lat_controller = simulation().getTurningControllers(self)

    past_steer_angle = 0

    while self in _model.network.intersectionRegion:
        if self.speed is not None:
            current_speed = self.speed
        else:
            current_speed = 0

        cte = trajectory_centerline.signedDistanceTo(self.position)
        speed_error = target_speed - current_speed

        # compute throttle : Longitudinal Control
        throttle = _lon_controller.run_step(speed_error)

        # compute steering : Latitudinal Control
        current_steer_angle = _lat_controller.run_step(cte)

        take RegulatedControlAction(throttle, current_steer_angle, past_steer_angle)
        past_steer_angle = current_steer_angle


behavior LaneChangeBehavior(laneSectionToSwitch, is_oppositeTraffic=False, target_speed=10):

    """
    is_oppositeTraffic should be specified as True only if the laneSectionToSwitch to has
    the opposite traffic direction to the initial lane from which the vehicle started LaneChangeBehavior
    e.g. refer to the use of this flag in examples/carla/Carla_Challenge/carlaChallenge6.scenic
    """

    brakeIntensity = 1.0
    distanceToEndpoint = 3 # meters

    current_lane = laneSectionToSwitch.lane
    traj_centerline = [current_lane.centerline]
    trajectory_centerline = concatenateCenterlines(traj_centerline)

    if current_lane.maneuvers != ():
        nearby_intersection = current_lane.maneuvers[0].intersection
        if nearby_intersection == None:
            nearby_intersection = current_lane.centerline[-1]
    else:
        nearby_intersection = current_lane.centerline[-1]

    # instantiate longitudinal and lateral controllers
    _lon_controller, _lat_controller = simulation().getLaneChangingControllers(self)

    past_steer_angle = 0

    if not is_oppositeTraffic:
        traj_endpoint = current_lane.centerline[-1]
    else:
        traj_endpoint = current_lane.centerline[0]

    while True:
        if abs(trajectory_centerline.signedDistanceTo(self.position)) < 0.1:
            break
        if (distance from self to nearby_intersection) < distanceToEndpoint:
            straight_manuevers = filter(lambda i: i.type == ManeuverType.STRAIGHT, current_lane.maneuvers)

            if len(straight_manuevers) > 0:
                select_maneuver = Uniform(*straight_manuevers)
            else:
                if len(current_lane.maneuvers) > 0:
                    select_maneuver = Uniform(*current_lane.maneuvers)
                else:
                    take SetBrakeAction(1.0)
                    break

            # assumption: there always will be a maneuver
            if select_maneuver.connectingLane != None:
                trajectory_centerline = concatenateCenterlines([trajectory_centerline, select_maneuver.connectingLane.centerline, \
                    select_maneuver.endLane.centerline])
            else:
                trajectory_centerline = concatenateCenterlines([trajectory_centerline, select_maneuver.endLane.centerline])

            current_lane = select_maneuver.endLane

        if self.speed is not None:
            current_speed = self.speed
        else:
            current_speed = 0

        cte = trajectory_centerline.signedDistanceTo(self.position)
        if is_oppositeTraffic: # [bypass] when crossing over the yellowline to opposite traffic lane
            cte = -cte

        speed_error = target_speed - current_speed

        # compute throttle : Longitudinal Control
        throttle = _lon_controller.run_step(speed_error)

        # compute steering : Latitudinal Control
        current_steer_angle = _lat_controller.run_step(cte)

        take RegulatedControlAction(throttle, current_steer_angle, past_steer_angle)
        past_steer_angle = current_steer_angle<|MERGE_RESOLUTION|>--- conflicted
+++ resolved
@@ -39,13 +39,8 @@
 behavior ConstantThrottleBehavior(x):
     take SetThrottleAction(x)
 
-<<<<<<< HEAD
 behavior FollowLaneBehavior(target_speed = 10, laneToFollow=None, is_oppositeTraffic=False, side="middle"):
     """ 
-=======
-behavior FollowLaneBehavior(target_speed = 10, laneToFollow=None, is_oppositeTraffic=False):
-    """
->>>>>>> c1003e9b
     Follow's the lane on which the vehicle is at, unless the laneToFollow is specified.
     Once the vehicle reaches an intersection, by default, the vehicle will take the straight route.
     If straight route is not available, then any availble turn route will be taken, uniformly randomly.
@@ -90,7 +85,6 @@
             elif side == "right":
                 nearby_intersection = current_lane.rightDrivingEdge[-1]
     else:
-<<<<<<< HEAD
         if side == "middle":
             nearby_intersection = current_lane.centerline[-1]
         elif side == "left":
@@ -98,10 +92,6 @@
         elif side == "right":
             nearby_intersection = current_lane.rightDrivingEdge[-1]
     
-=======
-        nearby_intersection = current_lane.centerline[-1]
-
->>>>>>> c1003e9b
     # instantiate longitudinal and lateral controllers
     _lon_controller, _lat_controller = simulation().getLaneFollowingControllers(self)
 
@@ -198,13 +188,8 @@
         past_speed = current_speed
 
 
-<<<<<<< HEAD
 behavior FollowTrajectoryBehavior(target_speed = 10, trajectory = None, turn_speed=None, side="middle"):
     """ 
-=======
-behavior FollowTrajectoryBehavior(target_speed = 10, trajectory = None, turn_speed=None):
-    """
->>>>>>> c1003e9b
     Follows the given trajectory. The behavior terminates once the end of the trajectory is reached.
 
     :param target_speed: Its unit is in m/s. By default, it is set to 10 m/s
