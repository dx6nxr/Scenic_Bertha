"""Support code for the CARLA world model."""

<<<<<<< HEAD
class CarlaWorkspace(Workspace):
    def __init__(self, path, n=20):
        '''Initialize from OpenDrive file at @path, with
        @n points per lane section reference line.'''
        self.road_map = xodr_parser.RoadMap()
        self.road_map.parse(path)
        self.road_map.calculate_geometry(n, calc_intersect=True)
        drivable_poly = self.road_map.drivable_region
        sidewalk_poly = self.road_map.sidewalk_region
        intersect_poly = self.road_map.intersection_region
        self.road_direction = VectorField('Road Direction',
                                          self.road_map.heading_at)
        self.drivable_region = PolygonalRegion(polygon=drivable_poly,
                                               orientation=self.road_direction)
        self.sidewalk_region = PolygonalRegion(polygon=sidewalk_poly)
        self.intersection_region = PolygonalRegion(polygon=intersect_poly,
                                                orientation=self.road_direction)
        # lane_sec_dict is dict of road id to list of dict of lane id to PolygonalRegion.
        self.lane_sec_dict = {}
        for id_ in self.road_map.roads:
            lane_dicts = []
            for d in self.road_map.roads[id_].sec_lane_polys:
                lane_dicts.append({i: PolygonalRegion(polygon=d[i],
                                                      orientation=self.road_direction)
                                   for i in d.keys()})
            self.lane_sec_dict[id_] = lane_dicts

    def show(self, plt):
        xodr_parser.plot_poly(self.drivable_region.polygons)
        xodr_parser.plot_poly(self.sidewalk_region.polygons, 'b')
=======
from scenic.simulators.formats.opendrive import OpenDriveWorkspace
>>>>>>> 6ba3bed9

class CarlaWorkspace(OpenDriveWorkspace):
    @property
    def minimumZoomSize(self):
        return 100<|MERGE_RESOLUTION|>--- conflicted
+++ resolved
@@ -1,39 +1,8 @@
 """Support code for the CARLA world model."""
 
-<<<<<<< HEAD
-class CarlaWorkspace(Workspace):
-    def __init__(self, path, n=20):
-        '''Initialize from OpenDrive file at @path, with
-        @n points per lane section reference line.'''
-        self.road_map = xodr_parser.RoadMap()
-        self.road_map.parse(path)
-        self.road_map.calculate_geometry(n, calc_intersect=True)
-        drivable_poly = self.road_map.drivable_region
-        sidewalk_poly = self.road_map.sidewalk_region
-        intersect_poly = self.road_map.intersection_region
-        self.road_direction = VectorField('Road Direction',
-                                          self.road_map.heading_at)
-        self.drivable_region = PolygonalRegion(polygon=drivable_poly,
-                                               orientation=self.road_direction)
-        self.sidewalk_region = PolygonalRegion(polygon=sidewalk_poly)
-        self.intersection_region = PolygonalRegion(polygon=intersect_poly,
-                                                orientation=self.road_direction)
-        # lane_sec_dict is dict of road id to list of dict of lane id to PolygonalRegion.
-        self.lane_sec_dict = {}
-        for id_ in self.road_map.roads:
-            lane_dicts = []
-            for d in self.road_map.roads[id_].sec_lane_polys:
-                lane_dicts.append({i: PolygonalRegion(polygon=d[i],
-                                                      orientation=self.road_direction)
-                                   for i in d.keys()})
-            self.lane_sec_dict[id_] = lane_dicts
 
-    def show(self, plt):
-        xodr_parser.plot_poly(self.drivable_region.polygons)
-        xodr_parser.plot_poly(self.sidewalk_region.polygons, 'b')
-=======
 from scenic.simulators.formats.opendrive import OpenDriveWorkspace
->>>>>>> 6ba3bed9
+
 
 class CarlaWorkspace(OpenDriveWorkspace):
     @property
