--- conflicted
+++ resolved
@@ -1,32 +1,19 @@
 """Behaviors for dynamic agents in CARLA scenarios."""
 
-<<<<<<< HEAD
-from scenic.domains.driving.behaviors import *  # use common driving behaviors
-=======
 from scenic.domains.driving.behaviors import *	# use common driving behaviors
 import scenic.domains.driving.model as _model
->>>>>>> 60951882
 
 try:
     from scenic.simulators.carla.actions import *
 except ModuleNotFoundError:
     pass    # ignore; error will be caught later if user attempts to run a simulation
 
-<<<<<<< HEAD
-behavior WalkForwardBehavior():
-    while True:
-        take SetSpeedAction(0.5)
-
 behavior AutopilotBehavior():
     """Behavior causing a vehicle to use CARLA's built-in autopilot."""
-    take SetAutopilotAction(enabled=True)
-=======
-behavior AutopilotBehavior():
-	take SetAutopilotAction(True)
+    take SetAutopilotAction(True)
 
 behavior WalkForwardBehavior(speed=0.5):
-	take SetWalkingDirectionAction(self.heading)
-	take SetWalkingSpeedAction(speed)
+	take SetWalkingDirectionAction(self.heading), SetWalkingSpeedAction(speed)
 
 behavior WalkBehavior(maxSpeed=1.4):
 	take SetWalkAction(True, maxSpeed)
@@ -74,5 +61,4 @@
     if isinstance(self, _model.Walks):
         do WalkForwardBehavior(final_speed)
     elif isinstance(self, _model.Steers):
-        take SetSpeedAction(final_speed)
->>>>>>> 60951882
+        take SetSpeedAction(final_speed)