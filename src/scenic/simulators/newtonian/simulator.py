--- conflicted
+++ resolved
@@ -125,7 +125,6 @@
 
     def step(self):
         for obj in self.objects:
-<<<<<<< HEAD
             # get the speed from the velocity
             current_speed = self.compute_speed(obj)
             if obj.hand_brake:
@@ -149,22 +148,6 @@
             else:
                 obj.angularSpeed = 0
             obj.speed = current_speed
-=======
-            if hasattr(obj, 'hand_brake'):
-                if obj.hand_brake:
-                    acceleration = -MAX_BRAKING
-                elif obj.brake > 0:
-                    acceleration = -obj.brake * MAX_BRAKING
-                else:
-                    acceleration = obj.throttle * MAX_ACCELERATION
-                obj.speed += acceleration * self.timestep
-                obj.velocity = Vector(0, obj.speed).rotatedBy(obj.heading)
-                if obj.steer:
-                    turning_radius = obj.length / sin(obj.steer * math.pi / 2)
-                    obj.angularSpeed = -obj.speed / turning_radius
-                else:
-                    obj.angularSpeed = 0
->>>>>>> dddf475e
             obj.position += obj.velocity * self.timestep
             obj.heading += obj.angularSpeed * self.timestep
         if self.render:
