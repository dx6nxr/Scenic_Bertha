<<<<<<< HEAD

from .simulators import Simulator, Simulation, Action
=======
"""World models and associated code for particular simulators.

.. raw:: html

   <h2>Submodules</h2>

.. autosummary::
   :toctree: _autosummary

   carla
   gta
   webots
   xplane
   formats
"""
>>>>>>> 290607c1
<|MERGE_RESOLUTION|>--- conflicted
+++ resolved
@@ -1,7 +1,3 @@
-<<<<<<< HEAD
-
-from .simulators import Simulator, Simulation, Action
-=======
 """World models and associated code for particular simulators.
 
 .. raw:: html
@@ -17,4 +13,5 @@
    xplane
    formats
 """
->>>>>>> 290607c1
+
+from .simulators import Simulator, Simulation, Action