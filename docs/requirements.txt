--- conflicted
+++ resolved
@@ -1,13 +1,12 @@
-<<<<<<< HEAD
 alabaster==0.7.12; python_version >= "3.6"
 antlr4-python3-runtime==4.8
-appdirs==1.4.4; python_version >= "2.7" and python_full_version < "3.0.0" or python_full_version >= "3.5.0"
 astor==0.8.1; (python_version >= "2.7" and python_full_version < "3.0.0") or (python_full_version >= "3.4.0")
 atomicwrites==1.4.0; python_version >= "3.6" and python_full_version < "3.0.0" and sys_platform == "win32" or sys_platform == "win32" and python_version >= "3.6" and python_full_version >= "3.4.0"
 attrs==19.3.0; (python_version >= "2.7" and python_full_version < "3.0.0") or (python_full_version >= "3.4.0")
 babel==2.9.1; python_version >= "3.6" and python_full_version < "3.0.0" or python_full_version >= "3.4.0" and python_version >= "3.6"
-certifi==2021.5.30; python_version >= "3.7" and python_full_version < "3.0.0" or python_full_version >= "3.5.0" and python_version >= "3.7"
-chardet==4.0.0; python_version >= "3.6" and python_full_version < "3.0.0" or python_full_version >= "3.5.0" and python_version >= "3.6"
+backports.entry-points-selectable==1.1.0; python_version >= "2.7" and python_full_version < "3.0.0" or python_full_version >= "3.5.0" and python_version >= "2.7"
+certifi==2021.5.30; python_version >= "3.7" and python_full_version < "3.0.0" or python_full_version >= "3.6.0" and python_version >= "3.7"
+charset-normalizer==2.0.3; python_full_version >= "3.6.0" and python_version >= "3.6"
 colorama==0.4.4; python_version >= "3.6" and python_full_version < "3.0.0" and sys_platform == "win32" and platform_system == "Windows" or sys_platform == "win32" and python_version >= "3.6" and python_full_version >= "3.5.0" and platform_system == "Windows"
 cycler==0.10.0; python_version >= "3.7"
 decorator==5.0.9; python_version >= "3.5"
@@ -15,87 +14,38 @@
 docutils==0.16; python_version >= "3.6" and python_full_version < "3.0.0" or python_full_version >= "3.5.0" and python_version >= "3.6"
 dotmap==1.3.23
 filelock==3.0.12; python_version >= "2.7" and python_full_version < "3.0.0" or python_full_version >= "3.5.0"
-idna==2.10; python_version >= "3.6" and python_full_version < "3.0.0" or python_full_version >= "3.5.0" and python_version >= "3.6"
+idna==3.2; python_version >= "3.6" and python_full_version < "3.0.0" or python_full_version >= "3.6.0" and python_version >= "3.6"
 imagesize==1.2.0; python_version >= "3.6" and python_full_version < "3.0.0" or python_full_version >= "3.4.0" and python_version >= "3.6"
 importlib-metadata==3.10.1; python_version < "3.8" and python_version >= "3.6" and (python_version >= "3.6" and python_full_version < "3.0.0" and python_version < "3.8" or python_full_version >= "3.5.0" and python_version < "3.8" and python_version >= "3.6") and (python_version >= "3.6" and python_full_version < "3.0.0" and python_version < "3.8" or python_full_version >= "3.4.0" and python_version >= "3.6" and python_version < "3.8") or python_version >= "3.7" and python_version < "3.8"
 iniconfig==1.1.1; python_version >= "3.6"
 jinja2==3.0.1; python_version >= "3.6"
 kiwisolver==1.3.1; python_version >= "3.7"
-=======
-aiohttp==3.7.4.post0
-aiohttp-cors==0.7.0
-aioredis==1.3.1
-alabaster==0.7.12
-antlr4-python3-runtime==4.8
-appdirs==1.4.4
-astor==0.8.1
-async-timeout==3.0.1
-atomicwrites==1.4.0; sys_platform == "win32"
-attrs==19.3.0
-babel==2.9.1
-blessings==1.7
-cachetools==4.2.2
-certifi==2021.5.30
-chardet==4.0.0
-click==8.0.1
-colorama==0.4.4
-cycler==0.10.0
-distlib==0.3.2
-docutils==0.16
-dotmap==1.3.23
-filelock==3.0.12
-google-api-core==1.30.0
-google-auth==1.31.0
-googleapis-common-protos==1.53.0
-gpustat==0.6.0
-grpcio==1.38.0
-hiredis==2.0.0
-idna==2.10
-imagesize==1.2.0
-importlib-metadata==3.10.1; python_version < "3.10" or python_version >= "3.7" and python_version < "3.8"
-iniconfig==1.1.1
-jinja2==3.0.1
-jsonschema==3.2.0
-kiwisolver==1.3.1
->>>>>>> 562d02bb
 mapbox-earcut==0.12.10
-markupsafe==2.0.1
-matplotlib==3.4.2
-msgpack==1.0.2
-multidict==5.1.0
-numpy==1.20.3
-nvidia-ml-py3==7.352.0
-opencensus==0.7.13
-opencensus-context==0.1.2
-opencv-python==4.5.2.54
-packaging==20.9
-pillow==8.2.0
-pluggy==0.13.1
-prometheus-client==0.11.0
-protobuf==3.17.3
-psutil==5.8.0
-py==1.10.0
-py-spy==0.3.7
-pyasn1==0.4.8
-pyasn1-modules==0.2.8
-pydantic==1.8.2
+markupsafe==2.0.1; python_version >= "3.6"
+matplotlib==3.4.2; python_version >= "3.7"
+numpy==1.21.0; python_version >= "3.7"
+opencv-python==4.5.3.56; python_version >= "3.6"
+packaging==21.0; python_version >= "3.6" and python_full_version < "3.0.0" or python_full_version >= "3.5.0" and python_version >= "3.6"
+pillow==8.3.1; python_version >= "3.6"
+platformdirs==2.0.2; python_version >= "2.7" and python_full_version < "3.0.0" or python_full_version >= "3.5.0"
+pluggy==0.13.1; python_version >= "3.6" and python_full_version < "3.0.0" or python_full_version >= "3.5.0" and python_version >= "3.6"
+py==1.10.0; python_version >= "3.6" and python_full_version < "3.0.0" or python_full_version >= "3.5.0" and python_version >= "3.6"
 pygame==2.0.1
-<<<<<<< HEAD
 pygments==2.9.0; python_version >= "3.6"
 pynverse==0.1.4.4
-pyparsing==2.4.7; python_version >= "3.7" and python_full_version < "3.0.0" or python_full_version >= "3.4.0" and python_version >= "3.7"
+pyparsing==2.4.7; python_version >= "3.7" and python_full_version < "3.0.0" or python_full_version >= "3.3.0" and python_version >= "3.7"
 pyproj==3.1.0; python_version >= "3.7"
 pytest-randomly==3.8.0; python_version >= "3.6"
 pytest==6.2.4; python_version >= "3.6"
-python-dateutil==2.8.1; python_version >= "3.7" and python_full_version < "3.0.0" or python_full_version >= "3.3.0" and python_version >= "3.7"
+python-dateutil==2.8.2; python_version >= "3.7" and python_full_version < "3.0.0" or python_full_version >= "3.3.0" and python_version >= "3.7"
 pytz==2021.1; python_version >= "3.6" and python_full_version < "3.0.0" or python_full_version >= "3.4.0" and python_version >= "3.6"
-requests==2.25.1; python_version >= "3.6" and python_full_version < "3.0.0" or python_full_version >= "3.5.0" and python_version >= "3.6"
+requests==2.26.0; python_version >= "3.6" and python_full_version < "3.0.0" or python_full_version >= "3.6.0" and python_version >= "3.6"
 scipy==1.6.1; python_version >= "3.7"
 shapely==1.7.1
 six==1.16.0; python_version >= "3.7" and python_full_version < "3.0.0" or python_full_version >= "3.5.0" and python_version >= "3.7"
 snowballstemmer==2.1.0; python_version >= "3.6"
 sphinx-rtd-theme==0.5.2
-sphinx==4.0.2; python_version >= "3.6"
+sphinx==4.1.1; python_version >= "3.6"
 sphinxcontrib-applehelp==1.0.2; python_version >= "3.6"
 sphinxcontrib-devhelp==1.0.2; python_version >= "3.6"
 sphinxcontrib-htmlhelp==2.0.0; python_version >= "3.6"
@@ -103,43 +53,8 @@
 sphinxcontrib-qthelp==1.0.3; python_version >= "3.6"
 sphinxcontrib-serializinghtml==1.1.5; python_version >= "3.6"
 toml==0.10.2; python_version >= "3.6" and python_full_version < "3.0.0" or python_full_version >= "3.5.0" and python_version >= "3.6"
-tox==3.23.1; (python_version >= "2.7" and python_full_version < "3.0.0") or (python_full_version >= "3.5.0")
+tox==3.24.0; (python_version >= "2.7" and python_full_version < "3.0.0") or (python_full_version >= "3.5.0")
 typing-extensions==3.10.0.0; python_version >= "3.7" and python_version < "3.8"
-urllib3==1.26.6; python_version >= "3.6" and python_full_version < "3.0.0" or python_full_version >= "3.5.0" and python_version < "4" and python_version >= "3.6"
-virtualenv==20.4.7; python_version >= "2.7" and python_full_version < "3.0.0" or python_full_version >= "3.5.0"
-=======
-pygments==2.9.0
-pynverse==0.1.4.4
-pyparsing==2.4.7
-pyproj==3.1.0
-pyrsistent==0.17.3
-pytest==6.2.4
-pytest-randomly==3.8.0
-python-dateutil==2.8.1
-pytz==2021.1
-pyyaml==5.4.1
-ray==1.4.0
-redis==3.5.3
-requests==2.25.1
-rsa==4.7.2; python_version >= "3.6"
-scipy==1.6.1
-shapely==1.7.1
-six==1.16.0
-snowballstemmer==2.1.0
-sphinx==3.5.4
-sphinx-rtd-theme==0.4.3
-sphinxcontrib-applehelp==1.0.2
-sphinxcontrib-devhelp==1.0.2
-sphinxcontrib-htmlhelp==2.0.0
-sphinxcontrib-jsmath==1.0.1
-sphinxcontrib-qthelp==1.0.3
-sphinxcontrib-serializinghtml==1.1.5
-toml==0.10.2
-tox==3.23.1
-typing-extensions==3.10.0.0
-urllib3==1.26.5
-virtualenv==20.4.7
-wrapt==1.12.1
-yarl==1.6.3
->>>>>>> 562d02bb
-zipp==3.4.1; python_version >= "3.7" and python_version < "3.8"+urllib3==1.26.6; python_version >= "3.6" and python_full_version < "3.0.0" or python_full_version >= "3.6.0" and python_version < "4" and python_version >= "3.6"
+virtualenv==20.6.0; python_version >= "2.7" and python_full_version < "3.0.0" or python_full_version >= "3.5.0"
+zipp==3.5.0; python_version >= "3.7" and python_version < "3.8"