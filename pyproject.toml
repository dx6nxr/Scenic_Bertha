--- conflicted
+++ resolved
@@ -15,7 +15,7 @@
 	{ name = "Daniel Fremont", email = "dfremont@ucsc.edu" },
 ]
 readme = "README.md"
-requires-python = ">=3.7"
+requires-python = ">=3.8"
 license = { file = "LICENSE" }
 classifiers = [
 	"Operating System :: OS Independent",
@@ -24,60 +24,15 @@
 	"Programming Language :: Python :: 3",
 ]
 
-<<<<<<< HEAD
-[tool.poetry.dependencies]
-python = "^3.8, <3.11"
-dotmap = "^1.3.13"
-shapely = "^1.7.0"
-mapbox_earcut = "^0.12.10"
-matplotlib = "^3.2.1"
-scipy = "^1.7"
-antlr4-python3-runtime = "~4.8"
-opencv-python = "^4.5.4"
-numpy = "^1.22"
-pillow = "^9.1.1"
-pynverse = "^0.1.4"
-pygame = "^2.0.1"
-attrs = ">=19.3.0"
-decorator = "^5.0.9"
-
-pyproj = [
-	{version = "^3.0.0", python = "<3.10", optional = true},
-	{version = "^3.3.0", python = "^3.10", optional = true}
-]
-
-pytest-randomly = {version = "^3.2.1", optional = true}
-pytest-cov = {version = ">=3.0.0", optional = true}
-pytest = {version = ">=6.0.0", optional = true}
-sphinx = {version = ">=3.5.0", optional = true}
-tox = {version = "^3.14.0", optional = true}
-sphinx_rtd_theme = {version = "^0.5.2", optional = true}
-astor = {version = "^0.8.1", optional = true}
-inflect = {version = "^5.5.2", optional = true}
-
-[tool.poetry.extras]
-guideways = ["pyproj"]
-dev = [
-	"pytest-randomly",
-	"pytest-cov",
-	"pytest",
-	"sphinx",
-	"sphinx_rtd_theme",
-	"inflect",
-	"tox",
-	"pygments",
-	"astor",
-	"pyproj",	# for running guideways modules
-=======
 dependencies = [
 	"dotmap ~= 1.3",
 	"shapely ~= 1.7",
 	"mapbox_earcut >= 0.12.10",
 	"matplotlib ~= 3.2",
-	"scipy ~= 1.6",
+	"scipy ~= 1.7",
 	"antlr4-python3-runtime ~= 4.11",
 	"opencv-python ~= 4.5",
-	"numpy ~= 1.21",
+	"numpy ~= 1.22",
 	"pillow ~= 9.1",
 	'pygame ~= 2.1.3.dev8; python_version >= "3.11"',
 	'pygame ~= 2.0; python_version < "3.11"',
@@ -90,7 +45,6 @@
 guideways = [
 	'pyproj ~= 3.0; python_version < "3.10"',
 	'pyproj ~= 3.3; python_version >= "3.10"',
->>>>>>> b9fba0a9
 ]
 test = [	# minimum dependencies for running tests (used for tox virtualenvs)
 	"pytest-randomly ~= 3.2",
